--- conflicted
+++ resolved
@@ -78,11 +78,7 @@
 exclude = ["ssr", "use_webtransport_with_server"]
 
 [workspace.dependencies]
-<<<<<<< HEAD
-leptos = "0.7"
-=======
 leptos = "0.8.0-rc1"
->>>>>>> bb41220e
 codee = "0.3"
 console_error_panic_hook = "0.1"
 console_log = "1"
