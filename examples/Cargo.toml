--- conflicted
+++ resolved
@@ -29,12 +29,9 @@
     "use_scroll",
     "use_storage",
     "use_throttle_fn",
-<<<<<<< HEAD
     "use_websocket",
-=======
     "use_window_focus",
     "use_window_scroll",
->>>>>>> ef0989cb
     "watch_debounced",
     "watch_pausable",
     "watch_throttled",
