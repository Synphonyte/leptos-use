[package]
name = "leptos-use"
<<<<<<< HEAD
version = "0.15.7"
=======
version = "0.16.0-rc1"
>>>>>>> bb41220e
edition = "2021"
authors = ["Marc-Stefan Cassola"]
categories = ["gui", "web-programming", "wasm"]
description = "Collection of essential Leptos utilities inspired by React-Use / VueUse / SolidJS-USE"
exclude = ["examples/", "tests/"]
keywords = ["leptos", "utilities"]
license = "MIT OR Apache-2.0"
readme = "README.md"
repository = "https://github.com/Synphonyte/leptos-use"
homepage = "https://leptos-use.rs"

[dependencies]
actix-web = { version = "4", optional = true, default-features = false }
async-trait = { version = "0.1", optional = true }
cfg-if = "1"
chrono = "0.4"
codee = { version = "0.3", optional = true }
cookie = { version = "0.18", features = ["percent-encode"], optional = true }
default-struct-builder = "0.5"
futures-util = { version = "0.3", optional = true }
gloo-timers = { version = "0.3", optional = true, features = ["futures"] }
gloo-utils = { version = "0.2", optional = true }
http1 = { version = "1", optional = true, package = "http" }
http0_2 = { version = "0.2", optional = true, package = "http" }
js-sys = "0.3"
lazy_static = "1"
leptos = "0.8.0-rc1"
leptos_axum = { version = "0.8.0-rc1", default-features = false, optional = true }
leptos_actix = { version = "0.8.0-rc1", default-features = false, optional = true }
num = { version = "0.4", optional = true }
paste = "1"
send_wrapper = "0.6.0"
thiserror = "2"
unic-langid = { version = "0.9", optional = true }
wasm-bindgen = "0.2.100"
wasm-bindgen-futures = "0.4"
web-sys = { version = "0.3.77", optional = true }

[dev-dependencies]
codee = { version = "0.3", features = [
    "json_serde",
    "msgpack_serde",
    "base64",
    "prost",
] }
getrandom = { version = "0.3", features = ["wasm_js"] }
leptos_meta = "0.8.0-rc1"
rand = "0.9"
serde = { version = "1", features = ["derive"] }
unic-langid = { version = "0.9", features = ["macros"] }

[features]
default = [
    "use_calendar",
    "use_textarea_autosize",
    "use_web_lock",
    "use_window_size",
    "is_err",
    "is_none",
    "is_ok",
    "is_some",
    "on_click_outside",
    "signal_debounced",
    "signal_throttled",
    "storage",
    "sync_signal",
    "use_active_element",
    "use_breakpoints",
    "use_broadcast_channel",
    "use_calendar",
    "use_clipboard",
    "use_color_mode",
    "use_cookie",
    "use_css_var",
    "use_cycle_list",
    "use_debounce_fn",
    "use_device_orientation",
    "use_device_pixel_ratio",
    "use_display_media",
    "use_document",
    "use_document_visibility",
    "use_draggable",
    "use_drop_zone",
    "use_element_bounding",
    "use_element_hover",
    "use_element_size",
    "use_element_visibility",
    "use_event_listener",
    "use_event_source",
    "use_favicon",
    "use_geolocation",
    "use_idle",
    "use_infinite_scroll",
    "use_intersection_observer",
    "use_interval",
    "use_interval_fn",
    "use_intl_number_format",
    "use_locale",
    "use_locales",
    "use_media_query",
    "use_mouse",
    "use_mouse_in_element",
    "use_mutation_observer",
    "use_permission",
    "use_preferred_contrast",
    "use_preferred_dark",
    "use_prefers_reduced_motion",
    "use_raf_fn",
    "use_resize_observer",
    "use_scroll",
    "use_service_worker",
    "use_sorted",
    "use_supported",
    "use_throttle_fn",
    "use_timeout_fn",
    "use_timestamp",
    "use_toggle",
    "use_to_string",
    "use_user_media",
    "use_web_notification",
    "use_websocket",
    "use_window",
    "use_window_focus",
    "use_window_scroll",
    "watch_debounced",
    "watch_pausable",
    "watch_throttled",
    "watch_with_options",
    "whenever"
]
use_calendar = []
use_textarea_autosize = [
    "use_resize_observer",
    "web-sys/CssStyleDeclaration",
    "web-sys/HtmlElement",
    "web-sys/HtmlTextAreaElement",
]
use_web_lock = [
    "web-sys/AbortSignal",
    "web-sys/Lock",
    "web-sys/LockManager",
    "web-sys/LockMode",
    "web-sys/LockOptions",
    "web-sys/Navigator",
]
use_window_size = ["use_media_query"]
actix = ["dep:actix-web", "dep:leptos_actix", "dep:http0_2"]
axum = ["dep:leptos_axum", "dep:http1"]
docs = ["dep:web-sys"]
element = ["use_document", "use_window", "dep:web-sys", "web-sys/EventTarget"]
is = ["use_window"]
is_err = []
is_none = []
is_ok = []
is_some = []
math = ["num"]
on_click_outside = ["use_event_listener", "is"]
signal_debounced = ["use_debounce_fn"]
signal_throttled = ["use_throttle_fn"]
ssr = []
storage = [
    "use_event_listener",
    "use_window",
    "watch_with_options",
    "dep:web-sys",
    "dep:codee",
    "web-sys/CustomEventInit",
    "web-sys/Storage"
]
sync_signal = []
use_active_element = ["use_event_listener"]
use_breakpoints = ["use_media_query"]
use_broadcast_channel = [
    "use_event_listener",
    "use_supported",
    "dep:codee",
    "web-sys/BroadcastChannel",
]
use_clipboard = [
    "use_event_listener",
    "use_permission",
    "use_supported",
    "use_timeout_fn",
    "web-sys/Clipboard",
]
use_color_mode = [
    "use_cookie",
    "use_cycle_list",
    "use_preferred_dark",
    "storage",
    "sync_signal"
]
use_cookie = [
    "use_broadcast_channel",
    "watch_pausable",
    "dep:cookie",
    "web-sys/HtmlDocument",
]
use_css_var = [
    "use_mutation_observer",
    "watch_with_options",
]
use_cycle_list = []
use_debounce_fn = []
use_device_orientation = ["use_event_listener", "use_supported"]
use_device_pixel_ratio = ["use_event_listener", "web-sys/MediaQueryList"]
use_display_media = [
    "use_window",
    "web-sys/DisplayMediaStreamConstraints",
    "web-sys/MediaDevices",
    "web-sys/MediaStream",
    "web-sys/MediaStreamTrack",
]
use_document = [
    "dep:web-sys",
    "web-sys/NodeList",
    "web-sys/VisibilityState",
]
use_document_visibility = ["use_event_listener", "web-sys/VisibilityState"]
use_draggable = ["use_event_listener", "web-sys/DomRect"]
use_drop_zone = [
    "use_event_listener",
    "web-sys/DataTransfer",
    "web-sys/File",
    "web-sys/FileList"
]
use_element_bounding = [
    "use_event_listener",
    "use_resize_observer",
    "web-sys/DomRect",
]
use_element_hover = ["use_event_listener"]
use_element_size = [
    "use_resize_observer",
    "watch_with_options",
    "web-sys/ResizeObserverSize",
]
use_element_visibility = [
    "use_intersection_observer",
    "web-sys/DomRect",
]
use_event_listener = [
    "element",
    "watch_with_options",
    "dep:web-sys",
    "web-sys/EventTarget",
    "web-sys/EventListenerOptions"
]
use_event_source = [
    "use_event_listener",
    "web-sys/EventSource",
    "web-sys/EventSourceInit",
    "dep:codee",
]
use_favicon = []
use_geolocation = [
    "use_window",
    "web-sys/Coordinates",
    "web-sys/Geolocation",
    "web-sys/Position",
    "web-sys/PositionError",
    "web-sys/PositionOptions",
]
use_idle = [
    "use_event_listener",
    "use_document",
    "use_timestamp",
]
use_infinite_scroll = [
    "use_element_visibility",
    "use_scroll",
    "dep:gloo-timers",
    "dep:futures-util",
]
use_intersection_observer = [
    "element",
    "watch_with_options",
    "web-sys/IntersectionObserver",
    "web-sys/IntersectionObserverEntry",
    "web-sys/IntersectionObserverInit",
]
use_interval = ["use_interval_fn"]
use_interval_fn = []
use_intl_number_format = []
use_locale = ["use_locales", "dep:unic-langid"]
use_locales = ["use_event_listener", "use_window"]
use_media_query = ["use_event_listener"]
use_mouse = [
    "element",
    "use_event_listener",
    "use_window",
    "web-sys/Touch",
    "web-sys/TouchList",
]
use_mouse_in_element = [
    "use_mouse",
    "web-sys/DomRect",
]
use_mutation_observer = [
    "element",
    "use_supported",
    "web-sys/MutationObserver",
    "web-sys/MutationObserverInit",
    "web-sys/MutationRecord",
]
use_permission = [
    "use_event_listener",
    "web-sys/Permissions",
    "web-sys/PermissionState",
    "web-sys/PermissionStatus",
]
use_preferred_contrast = ["use_media_query"]
use_preferred_dark = ["use_media_query"]
use_prefers_reduced_motion = ["use_media_query"]
use_raf_fn = []
use_resize_observer = [
    "element",
    "use_supported",
    "web-sys/DomRectReadOnly",
    "web-sys/ResizeObserver",
    "web-sys/ResizeObserverBoxOptions",
    "web-sys/ResizeObserverEntry",
    "web-sys/ResizeObserverOptions",
]
use_scroll = [
    "element",
    "use_event_listener",
    "use_debounce_fn",
    "use_throttle_fn",
    "web-sys/ScrollBehavior",
    "web-sys/ScrollToOptions",
]
use_service_worker = [
    "use_window",
    "web-sys/ServiceWorker",
    "web-sys/ServiceWorkerContainer",
    "web-sys/ServiceWorkerRegistration"
]
use_sorted = []
use_supported = []
use_throttle_fn = []
use_timeout_fn = []
use_timestamp = ["use_interval_fn", "use_raf_fn"]
use_toggle = []
use_to_string = []
use_user_media = [
    "use_window",
    "web-sys/MediaDevices",
    "web-sys/MediaStream",
    "web-sys/MediaStreamConstraints",
    "web-sys/MediaStreamTrack",
    "web-sys/MediaTrackConstraints",
    "web-sys/VideoFacingModeEnum",
]
use_web_notification = [
    "use_supported",
    "use_window",
    "use_event_listener",
    "web-sys/Notification",
    "web-sys/NotificationOptions",
    "web-sys/NotificationPermission",
    "web-sys/NotificationDirection",
    "web-sys/VisibilityState"
]
use_websocket = [
    "dep:web-sys",
    "dep:codee",
    "use_interval_fn"
]
use_window = ["use_document", "dep:web-sys", "web-sys/Navigator", "web-sys/MediaQueryList"]
use_window_focus = ["use_event_listener"]
use_window_scroll = ["use_event_listener", "use_window"]
wasm_ssr = []
watch_debounced = ["watch_with_options"]
watch_pausable = ["watch_with_options"]
watch_throttled = ["watch_with_options"]
watch_with_options = []
whenever = []

[package.metadata.docs.rs]
features = ["math", "docs", "ssr"]
rustdoc-args = ["--cfg=web_sys_unstable_apis"]
rustc-args = ["--cfg=web_sys_unstable_apis"]<|MERGE_RESOLUTION|>--- conflicted
+++ resolved
@@ -1,10 +1,6 @@
 [package]
 name = "leptos-use"
-<<<<<<< HEAD
-version = "0.15.7"
-=======
 version = "0.16.0-rc1"
->>>>>>> bb41220e
 edition = "2021"
 authors = ["Marc-Stefan Cassola"]
 categories = ["gui", "web-programming", "wasm"]
