--- conflicted
+++ resolved
@@ -1,10 +1,6 @@
 [package]
 name = "leptos-use"
-<<<<<<< HEAD
-version = "0.16.0-beta2"
-=======
-version = "0.15.8"
->>>>>>> 5124400e
+version = "0.16.0"
 edition = "2021"
 authors = ["Marc-Stefan Cassola"]
 categories = ["gui", "web-programming", "wasm"]
@@ -29,15 +25,9 @@
 http0_2 = { version = "0.2", optional = true, package = "http" }
 js-sys = "0.3"
 lazy_static = "1"
-<<<<<<< HEAD
 leptos = "0.8"
 leptos_axum = { version = "0.8", default-features = false, optional = true }
 leptos_actix = { version = "0.8", default-features = false, optional = true }
-=======
-leptos = "0.7"
-leptos_axum = { version = "0.7", default-features = false, optional = true }
-leptos_actix = { version = "0.7", default-features = false, optional = true }
->>>>>>> 5124400e
 num = { version = "0.4", optional = true }
 paste = "1"
 send_wrapper = "0.6"
@@ -55,11 +45,7 @@
     "prost",
 ] }
 getrandom = { version = "0.3", features = ["wasm_js"] }
-<<<<<<< HEAD
 leptos_meta = "0.8"
-=======
-leptos_meta = "0.7"
->>>>>>> 5124400e
 rand = "0.9"
 serde = { version = "1", features = ["derive"] }
 unic-langid = { version = "0.9", features = ["macros"] }
