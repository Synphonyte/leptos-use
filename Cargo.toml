[package]
name = "leptos-use"
version = "0.16.1"
edition = "2021"
authors = ["Marc-Stefan Cassola"]
categories = ["gui", "web-programming", "wasm"]
description = "Collection of essential Leptos utilities inspired by React-Use / VueUse / SolidJS-USE"
exclude = ["examples/", "tests/"]
keywords = ["leptos", "utilities"]
license = "MIT OR Apache-2.0"
readme = "README.md"
repository = "https://github.com/Synphonyte/leptos-use"
homepage = "https://leptos-use.rs"

[dependencies]
actix-web = { version = "4", optional = true, default-features = false }
cfg-if = "1"
<<<<<<< HEAD
chrono = { version = "=0.4.40", optional = true }
=======
chrono = "0.4.38"
>>>>>>> 32f66c69
codee = { version = "0.3", optional = true }
cookie = { version = "0.18", features = ["percent-encode"], optional = true }
default-struct-builder = "0.5"
futures-util = { version = "0.3", optional = true }
gloo-timers = { version = "0.3", optional = true, features = ["futures"] }
http1 = { version = "1", optional = true, package = "http" }
http0_2 = { version = "0.2", optional = true, package = "http" }
js-sys = "0.3"
lazy_static = "1"
leptos = "0.8"
leptos_axum = { version = "0.8", default-features = false, optional = true }
leptos_actix = { version = "0.8", default-features = false, optional = true }
num = { version = "0.4", optional = true }
paste = "1"
send_wrapper = "0.6"
thiserror = "2"
unic-langid = { version = "0.9", optional = true }
wasm-bindgen = "0.2"
wasm-bindgen-futures = "0.4"
web-sys = { version = "0.3", optional = true }

[dev-dependencies]
codee = { version = "0.3", features = [
    "json_serde",
    "msgpack_serde",
    "base64",
    "prost",
] }
getrandom = { version = "0.3", features = ["wasm_js"] }
leptos_meta = "0.8"
rand = "0.9"
serde = { version = "1", features = ["derive"] }
unic-langid = { version = "0.9", features = ["macros"] }

[features]
default = [
    "use_calendar",
    "use_textarea_autosize",
    "use_web_lock",
    "use_window_size",
    "is_err",
    "is_none",
    "is_ok",
    "is_some",
    "on_click_outside",
    "signal_debounced",
    "signal_throttled",
    "storage",
    "sync_signal",
    "use_active_element",
    "use_breakpoints",
    "use_broadcast_channel",
    "use_calendar",
    "use_clipboard",
    "use_color_mode",
    "use_cookie",
    "use_css_var",
    "use_cycle_list",
    "use_debounce_fn",
    "use_device_orientation",
    "use_device_pixel_ratio",
    "use_display_media",
    "use_document",
    "use_document_visibility",
    "use_draggable",
    "use_drop_zone",
    "use_element_bounding",
    "use_element_hover",
    "use_element_size",
    "use_element_visibility",
    "use_event_listener",
    "use_event_source",
    "use_favicon",
    "use_geolocation",
    "use_idle",
    "use_infinite_scroll",
    "use_intersection_observer",
    "use_interval",
    "use_interval_fn",
    "use_intl_number_format",
    "use_locale",
    "use_locales",
    "use_media_query",
    "use_mouse",
    "use_mouse_in_element",
    "use_mutation_observer",
    "use_permission",
    "use_preferred_contrast",
    "use_preferred_dark",
    "use_prefers_reduced_motion",
    "use_raf_fn",
    "use_resize_observer",
    "use_scroll",
    "use_service_worker",
    "use_sorted",
    "use_supported",
    "use_throttle_fn",
    "use_timeout_fn",
    "use_timestamp",
    "use_toggle",
    "use_to_string",
    "use_user_media",
    "use_web_notification",
    "use_websocket",
    "use_window",
    "use_window_focus",
    "use_window_scroll",
    "watch_debounced",
    "watch_pausable",
    "watch_throttled",
    "watch_with_options",
    "whenever",
]
use_calendar = [
    "dep:chrono"
]
use_textarea_autosize = [
    "use_resize_observer",
    "web-sys/CssStyleDeclaration",
    "web-sys/HtmlElement",
    "web-sys/HtmlTextAreaElement",
]
use_web_lock = [
    "web-sys/AbortSignal",
    "web-sys/Lock",
    "web-sys/LockManager",
    "web-sys/LockMode",
    "web-sys/LockOptions",
    "web-sys/Navigator",
]
use_window_size = ["use_media_query"]
actix = ["dep:actix-web", "dep:leptos_actix", "dep:http0_2"]
axum = ["dep:leptos_axum", "dep:http1"]
docs = ["dep:web-sys"]
element = ["use_document", "use_window", "dep:web-sys", "web-sys/EventTarget"]
is = ["use_window"]
is_err = []
is_none = []
is_ok = []
is_some = []
math = ["num"]
on_click_outside = ["use_event_listener", "is"]
signal_debounced = ["use_debounce_fn"]
signal_throttled = ["use_throttle_fn"]
ssr = []
storage = [
    "use_event_listener",
    "use_window",
    "watch_with_options",
    "dep:web-sys",
    "dep:codee",
    "web-sys/CustomEventInit",
    "web-sys/Storage",
]
sync_signal = []
use_active_element = ["use_event_listener"]
use_breakpoints = ["use_media_query"]
use_broadcast_channel = [
    "use_event_listener",
    "use_supported",
    "dep:codee",
    "web-sys/BroadcastChannel",
]
use_clipboard = [
    "use_event_listener",
    "use_permission",
    "use_supported",
    "use_timeout_fn",
    "web-sys/Clipboard",
]
use_color_mode = [
    "use_cookie",
    "use_cycle_list",
    "use_preferred_dark",
    "storage",
    "sync_signal",
]
use_cookie = [
    "use_broadcast_channel",
    "watch_pausable",
    "dep:cookie",
    "web-sys/HtmlDocument",
]
use_css_var = ["use_mutation_observer", "watch_with_options"]
use_cycle_list = []
use_debounce_fn = []
use_device_orientation = ["use_event_listener", "use_supported"]
use_device_pixel_ratio = ["use_event_listener", "web-sys/MediaQueryList"]
use_display_media = [
    "use_window",
    "web-sys/DisplayMediaStreamConstraints",
    "web-sys/MediaDevices",
    "web-sys/MediaStream",
    "web-sys/MediaStreamTrack",
]
use_document = ["dep:web-sys", "web-sys/NodeList", "web-sys/VisibilityState"]
use_document_visibility = ["use_event_listener", "web-sys/VisibilityState"]
use_draggable = ["use_event_listener", "web-sys/DomRect"]
use_drop_zone = [
    "use_event_listener",
    "web-sys/DataTransfer",
    "web-sys/File",
    "web-sys/FileList",
]
use_element_bounding = [
    "use_event_listener",
    "use_resize_observer",
    "web-sys/DomRect",
]
use_element_hover = ["use_event_listener"]
use_element_size = [
    "use_resize_observer",
    "watch_with_options",
    "web-sys/ResizeObserverSize",
]
use_element_visibility = ["use_intersection_observer", "web-sys/DomRect"]
use_event_listener = [
    "element",
    "watch_with_options",
    "dep:web-sys",
    "web-sys/EventTarget",
    "web-sys/EventListenerOptions",
]
use_event_source = [
    "use_event_listener",
    "web-sys/EventSource",
    "web-sys/EventSourceInit",
    "dep:codee",
]
use_favicon = []
use_geolocation = [
    "use_window",
    "web-sys/Coordinates",
    "web-sys/Geolocation",
    "web-sys/Position",
    "web-sys/PositionError",
    "web-sys/PositionOptions",
]
use_idle = ["use_event_listener", "use_document", "use_timestamp"]
use_infinite_scroll = [
    "use_element_visibility",
    "use_scroll",
    "dep:gloo-timers",
    "dep:futures-util",
]
use_intersection_observer = [
    "element",
    "watch_with_options",
    "web-sys/IntersectionObserver",
    "web-sys/IntersectionObserverEntry",
    "web-sys/IntersectionObserverInit",
]
use_interval = ["use_interval_fn"]
use_interval_fn = []
use_intl_number_format = []
use_locale = ["use_locales", "dep:unic-langid"]
use_locales = ["use_event_listener", "use_window"]
use_media_query = ["use_event_listener"]
use_mouse = [
    "element",
    "use_event_listener",
    "use_window",
    "web-sys/Touch",
    "web-sys/TouchList",
]
use_mouse_in_element = ["use_mouse", "web-sys/DomRect"]
use_mutation_observer = [
    "element",
    "use_supported",
    "web-sys/MutationObserver",
    "web-sys/MutationObserverInit",
    "web-sys/MutationRecord",
]
use_permission = [
    "use_event_listener",
    "web-sys/Permissions",
    "web-sys/PermissionState",
    "web-sys/PermissionStatus",
]
use_preferred_contrast = ["use_media_query"]
use_preferred_dark = ["use_media_query"]
use_prefers_reduced_motion = ["use_media_query"]
use_raf_fn = []
use_resize_observer = [
    "element",
    "use_supported",
    "web-sys/DomRectReadOnly",
    "web-sys/ResizeObserver",
    "web-sys/ResizeObserverBoxOptions",
    "web-sys/ResizeObserverEntry",
    "web-sys/ResizeObserverOptions",
]
use_scroll = [
    "element",
    "use_event_listener",
    "use_debounce_fn",
    "use_throttle_fn",
    "web-sys/ScrollBehavior",
    "web-sys/ScrollToOptions",
]
use_service_worker = [
    "use_window",
    "web-sys/ServiceWorker",
    "web-sys/ServiceWorkerContainer",
    "web-sys/ServiceWorkerRegistration",
]
use_sorted = []
use_supported = []
use_throttle_fn = []
use_timeout_fn = []
use_timestamp = ["use_interval_fn", "use_raf_fn"]
use_toggle = []
use_to_string = []
use_user_media = [
    "use_window",
    "web-sys/MediaDevices",
    "web-sys/MediaStream",
    "web-sys/MediaStreamConstraints",
    "web-sys/MediaStreamTrack",
    "web-sys/MediaTrackConstraints",
    "web-sys/VideoFacingModeEnum",
]
use_web_notification = [
    "use_supported",
    "use_window",
    "use_event_listener",
    "web-sys/Notification",
    "web-sys/NotificationOptions",
    "web-sys/NotificationPermission",
    "web-sys/NotificationDirection",
    "web-sys/VisibilityState",
]
use_websocket = ["dep:web-sys", "dep:codee", "use_interval_fn"]
use_window = [
    "use_document",
    "dep:web-sys",
    "web-sys/Navigator",
    "web-sys/MediaQueryList",
]
use_window_focus = ["use_event_listener"]
use_window_scroll = ["use_event_listener", "use_window"]
wasm_ssr = []
watch_debounced = ["watch_with_options"]
watch_pausable = ["watch_with_options"]
watch_throttled = ["watch_with_options"]
watch_with_options = []
whenever = []

[package.metadata.docs.rs]
features = ["math", "docs", "ssr"]
rustdoc-args = ["--cfg=web_sys_unstable_apis"]
rustc-args = ["--cfg=web_sys_unstable_apis"]<|MERGE_RESOLUTION|>--- conflicted
+++ resolved
@@ -15,11 +15,7 @@
 [dependencies]
 actix-web = { version = "4", optional = true, default-features = false }
 cfg-if = "1"
-<<<<<<< HEAD
-chrono = { version = "=0.4.40", optional = true }
-=======
-chrono = "0.4.38"
->>>>>>> 32f66c69
+chrono = { version = "0.4.38", optional = true }
 codee = { version = "0.3", optional = true }
 cookie = { version = "0.18", features = ["percent-encode"], optional = true }
 default-struct-builder = "0.5"
