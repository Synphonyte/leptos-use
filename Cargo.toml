[package]
name = "leptos-use"
version = "0.15.6"
edition = "2021"
authors = ["Marc-Stefan Cassola"]
categories = ["gui", "web-programming", "wasm"]
description = "Collection of essential Leptos utilities inspired by React-Use / VueUse / SolidJS-USE"
exclude = ["examples/", "tests/"]
keywords = ["leptos", "utilities"]
license = "MIT OR Apache-2.0"
readme = "README.md"
repository = "https://github.com/Synphonyte/leptos-use"
homepage = "https://leptos-use.rs"

[dependencies]
actix-web = { version = "4", optional = true, default-features = false }
async-trait = { version = "0.1", optional = true }
cfg-if = "1"
chrono = "0.4"
codee = { version = "0.3", optional = true }
cookie = { version = "0.18", features = ["percent-encode"], optional = true }
default-struct-builder = "0.5"
futures-util = { version = "0.3", optional = true }
gloo-timers = { version = "0.3", optional = true, features = ["futures"] }
gloo-utils = { version = "0.2", optional = true }
http1 = { version = "1", optional = true, package = "http" }
http0_2 = { version = "0.2", optional = true, package = "http" }
js-sys = "0.3"
lazy_static = "1"
leptos = "0.8.0-alpha"
leptos_axum = { version = "0.8.0-alpha", default-features = false, optional = true }
leptos_actix = { version = "0.8.0-alpha", default-features = false, optional = true }
num = { version = "0.4", optional = true }
paste = "1"
send_wrapper = "0.6.0"
thiserror = "2"
unic-langid = { version = "0.9", optional = true }
wasm-bindgen = "0.2.100"
wasm-bindgen-futures = "0.4"
web-sys = { version = "0.3.77", optional = true }

[dev-dependencies]
codee = { version = "0.3", features = [
    "json_serde",
    "msgpack_serde",
    "base64",
    "prost",
] }
<<<<<<< HEAD
getrandom = { version = "0.3", features = ["js"] }
leptos_meta = "0.7"
rand = "0.8"
=======
getrandom = { version = "0.2", features = ["js"] }
leptos_meta = "0.8.0-alpha"
rand = "0.9"
>>>>>>> 4af0278d
serde = { version = "1", features = ["derive"] }
unic-langid = { version = "0.9", features = ["macros"] }

[features]
default = [
    "use_calendar",
    "use_textarea_autosize",
    "use_web_lock",
    "use_window_size",
    "is_err",
    "is_none",
    "is_ok",
    "is_some",
    "on_click_outside",
    "signal_debounced",
    "signal_throttled",
    "storage",
    "sync_signal",
    "use_active_element",
    "use_breakpoints",
    "use_broadcast_channel",
    "use_calendar",
    "use_clipboard",
    "use_color_mode",
    "use_cookie",
    "use_css_var",
    "use_cycle_list",
    "use_debounce_fn",
    "use_device_orientation",
    "use_device_pixel_ratio",
    "use_display_media",
    "use_document",
    "use_document_visibility",
    "use_draggable",
    "use_drop_zone",
    "use_element_bounding",
    "use_element_hover",
    "use_element_size",
    "use_element_visibility",
    "use_event_listener",
    "use_event_source",
    "use_favicon",
    "use_geolocation",
    "use_idle",
    "use_infinite_scroll",
    "use_intersection_observer",
    "use_interval",
    "use_interval_fn",
    "use_intl_number_format",
    "use_locale",
    "use_locales",
    "use_media_query",
    "use_mouse",
    "use_mouse_in_element",
    "use_mutation_observer",
    "use_permission",
    "use_preferred_contrast",
    "use_preferred_dark",
    "use_prefers_reduced_motion",
    "use_raf_fn",
    "use_resize_observer",
    "use_scroll",
    "use_service_worker",
    "use_sorted",
    "use_supported",
    "use_throttle_fn",
    "use_timeout_fn",
    "use_timestamp",
    "use_toggle",
    "use_to_string",
    "use_user_media",
    "use_web_notification",
    "use_websocket",
    "use_window",
    "use_window_focus",
    "use_window_scroll",
    "watch_debounced",
    "watch_pausable",
    "watch_throttled",
    "watch_with_options",
    "whenever"
]
use_calendar = []
use_textarea_autosize = [
    "use_resize_observer",
    "web-sys/CssStyleDeclaration",
    "web-sys/HtmlElement",
    "web-sys/HtmlTextAreaElement",
]
use_web_lock = [
    "web-sys/AbortSignal",
    "web-sys/Lock",
    "web-sys/LockManager",
    "web-sys/LockMode",
    "web-sys/LockOptions",
    "web-sys/Navigator",
]
use_window_size = ["use_media_query"]
actix = ["dep:actix-web", "dep:leptos_actix", "dep:http0_2"]
axum = ["dep:leptos_axum", "dep:http1"]
docs = ["dep:web-sys"]
element = ["use_document", "use_window", "dep:web-sys", "web-sys/EventTarget"]
is = ["use_window"]
is_err = []
is_none = []
is_ok = []
is_some = []
math = ["num"]
on_click_outside = ["use_event_listener", "is"]
signal_debounced = ["use_debounce_fn"]
signal_throttled = ["use_throttle_fn"]
ssr = []
storage = [
    "use_event_listener",
    "use_window",
    "watch_with_options",
    "dep:web-sys",
    "dep:codee",
    "web-sys/CustomEventInit",
    "web-sys/Storage"
]
sync_signal = []
use_active_element = ["use_event_listener"]
use_breakpoints = ["use_media_query"]
use_broadcast_channel = [
    "use_event_listener",
    "use_supported",
    "dep:codee",
    "web-sys/BroadcastChannel",
]
use_clipboard = [
    "use_event_listener",
    "use_permission",
    "use_supported",
    "use_timeout_fn",
    "web-sys/Clipboard",
]
use_color_mode = [
    "use_cookie",
    "use_cycle_list",
    "use_preferred_dark",
    "storage",
    "sync_signal"
]
use_cookie = [
    "use_broadcast_channel",
    "watch_pausable",
    "dep:cookie",
    "web-sys/HtmlDocument",
]
use_css_var = [
    "use_mutation_observer",
    "watch_with_options",
]
use_cycle_list = []
use_debounce_fn = []
use_device_orientation = ["use_event_listener", "use_supported"]
use_device_pixel_ratio = ["use_event_listener", "web-sys/MediaQueryList"]
use_display_media = [
    "use_window",
    "web-sys/DisplayMediaStreamConstraints",
    "web-sys/MediaDevices",
    "web-sys/MediaStream",
    "web-sys/MediaStreamTrack",
]
use_document = [
    "dep:web-sys",
    "web-sys/NodeList",
    "web-sys/VisibilityState",
]
use_document_visibility = ["use_event_listener", "web-sys/VisibilityState"]
use_draggable = ["use_event_listener", "web-sys/DomRect"]
use_drop_zone = [
    "use_event_listener",
    "web-sys/DataTransfer",
    "web-sys/File",
    "web-sys/FileList"
]
use_element_bounding = [
    "use_event_listener",
    "use_resize_observer",
    "web-sys/DomRect",
]
use_element_hover = ["use_event_listener"]
use_element_size = [
    "use_resize_observer",
    "watch_with_options",
    "web-sys/ResizeObserverSize",
]
use_element_visibility = [
    "use_intersection_observer",
    "web-sys/DomRect",
]
use_event_listener = [
    "element",
    "watch_with_options",
    "dep:web-sys",
    "web-sys/EventTarget",
    "web-sys/EventListenerOptions"
]
use_event_source = [
    "use_event_listener",
    "web-sys/EventSource",
    "web-sys/EventSourceInit",
    "dep:codee",
]
use_favicon = []
use_geolocation = [
    "use_window",
    "web-sys/Coordinates",
    "web-sys/Geolocation",
    "web-sys/Position",
    "web-sys/PositionError",
    "web-sys/PositionOptions",
]
use_idle = [
    "use_event_listener",
    "use_document",
    "use_timestamp",
]
use_infinite_scroll = [
    "use_element_visibility",
    "use_scroll",
    "dep:gloo-timers",
    "dep:futures-util",
]
use_intersection_observer = [
    "element",
    "watch_with_options",
    "web-sys/IntersectionObserver",
    "web-sys/IntersectionObserverEntry",
    "web-sys/IntersectionObserverInit",
]
use_interval = ["use_interval_fn"]
use_interval_fn = []
use_intl_number_format = []
use_locale = ["use_locales", "dep:unic-langid"]
use_locales = ["use_event_listener", "use_window"]
use_media_query = ["use_event_listener"]
use_mouse = [
    "element",
    "use_event_listener",
    "use_window",
    "web-sys/Touch",
    "web-sys/TouchList",
]
use_mouse_in_element = [
    "use_mouse",
    "web-sys/DomRect",
]
use_mutation_observer = [
    "element",
    "use_supported",
    "web-sys/MutationObserver",
    "web-sys/MutationObserverInit",
    "web-sys/MutationRecord",
]
use_permission = [
    "use_event_listener",
    "web-sys/Permissions",
    "web-sys/PermissionState",
    "web-sys/PermissionStatus",
]
use_preferred_contrast = ["use_media_query"]
use_preferred_dark = ["use_media_query"]
use_prefers_reduced_motion = ["use_media_query"]
use_raf_fn = []
use_resize_observer = [
    "element",
    "use_supported",
    "web-sys/DomRectReadOnly",
    "web-sys/ResizeObserver",
    "web-sys/ResizeObserverBoxOptions",
    "web-sys/ResizeObserverEntry",
    "web-sys/ResizeObserverOptions",
]
use_scroll = [
    "element",
    "use_event_listener",
    "use_debounce_fn",
    "use_throttle_fn",
    "web-sys/ScrollBehavior",
    "web-sys/ScrollToOptions",
]
use_service_worker = [
    "use_window",
    "web-sys/ServiceWorker",
    "web-sys/ServiceWorkerContainer",
    "web-sys/ServiceWorkerRegistration"
]
use_sorted = []
use_supported = []
use_throttle_fn = []
use_timeout_fn = []
use_timestamp = ["use_interval_fn", "use_raf_fn"]
use_toggle = []
use_to_string = []
use_user_media = [
    "use_window",
    "web-sys/MediaDevices",
    "web-sys/MediaStream",
    "web-sys/MediaStreamConstraints",
    "web-sys/MediaStreamTrack",
    "web-sys/MediaTrackConstraints",
    "web-sys/VideoFacingModeEnum",
]
use_web_notification = [
    "use_supported",
    "use_window",
    "use_event_listener",
    "web-sys/Notification",
    "web-sys/NotificationOptions",
    "web-sys/NotificationPermission",
    "web-sys/NotificationDirection",
    "web-sys/VisibilityState"
]
use_websocket = [
    "dep:web-sys",
    "dep:codee",
    "use_interval_fn"
]
use_window = ["use_document", "dep:web-sys", "web-sys/Navigator", "web-sys/MediaQueryList"]
use_window_focus = ["use_event_listener"]
use_window_scroll = ["use_event_listener", "use_window"]
wasm_ssr = []
watch_debounced = ["watch_with_options"]
watch_pausable = ["watch_with_options"]
watch_throttled = ["watch_with_options"]
watch_with_options = []
whenever = []

[package.metadata.docs.rs]
features = ["math", "docs", "ssr"]
rustdoc-args = ["--cfg=web_sys_unstable_apis"]
rustc-args = ["--cfg=web_sys_unstable_apis"]<|MERGE_RESOLUTION|>--- conflicted
+++ resolved
@@ -46,15 +46,9 @@
     "base64",
     "prost",
 ] }
-<<<<<<< HEAD
-getrandom = { version = "0.3", features = ["js"] }
-leptos_meta = "0.7"
-rand = "0.8"
-=======
-getrandom = { version = "0.2", features = ["js"] }
+getrandom = { version = "0.3", features = ["wasm_js"] }
 leptos_meta = "0.8.0-alpha"
 rand = "0.9"
->>>>>>> 4af0278d
 serde = { version = "1", features = ["derive"] }
 unic-langid = { version = "0.9", features = ["macros"] }
 
