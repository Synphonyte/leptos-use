--- conflicted
+++ resolved
@@ -63,16 +63,13 @@
     "Navigator",
     "NodeList",
     "PointerEvent",
-<<<<<<< HEAD
+    "Position",
+    "PositionError",
+    "PositionOptions",
     "ReadableStream",
     "ReadableStreamDefaultReader",
     "ReadableStreamGetReaderOptions",
     "ReadableStreamReaderMode",
-=======
-    "Position",
-    "PositionError",
-    "PositionOptions",
->>>>>>> e5dc5a02
     "ResizeObserver",
     "ResizeObserverBoxOptions",
     "ResizeObserverEntry",
