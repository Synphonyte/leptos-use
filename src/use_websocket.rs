--- conflicted
+++ resolved
@@ -30,14 +30,9 @@
 ///   available and what feature flags they require.
 ///
 /// ```
-<<<<<<< HEAD
 /// # use leptos::prelude::*;
-/// # use leptos_use::{use_websocket, UseWebsocketReturn};
-=======
-/// # use leptos::*;
 /// # use codee::string::FromToStringCodec;
 /// # use leptos_use::{use_websocket, UseWebSocketReturn};
->>>>>>> 37f16ad3
 /// # use leptos_use::core::ConnectionReadyState;
 /// #
 /// # #[component]
@@ -146,19 +141,11 @@
 /// #[derive(Clone)]
 /// pub struct WebsocketContext {
 ///     pub message: Signal<Option<String>>,
-<<<<<<< HEAD
-///     send: Arc<dyn Fn(&str)>,  // use Arc to make it easily cloneable
+///     send: Arc<dyn Fn(&String)>,  // use Arc to make it easily cloneable
 /// }
 ///
 /// impl WebsocketContext {
-///     pub fn new(message: Signal<Option<String>>, send: Arc<dyn Fn(&str)>) -> Self {
-=======
-///     send: Rc<dyn Fn(&String)>,  // use Rc to make it easily cloneable
-/// }
-///
-/// impl WebsocketContext {
-///     pub fn new(message: Signal<Option<String>>, send: Rc<dyn Fn(&String)>) -> Self {
->>>>>>> 37f16ad3
+///     pub fn new(message: Signal<Option<String>>, send: Arc<dyn Fn(&String)>) -> Self {
 ///         Self {
 ///             message,
 ///             send,
@@ -176,32 +163,18 @@
 /// Now you can provide the context like the following.
 ///
 /// ```
-<<<<<<< HEAD
 /// # use leptos::prelude::*;
-/// # use leptos_use::{use_websocket, UseWebsocketReturn};
+/// # use codee::string::FromToStringCodec;
+/// # use leptos_use::{use_websocket, UseWebSocketReturn};
 /// # use std::sync::Arc;
 /// # #[derive(Clone)]
 /// # pub struct WebsocketContext {
 /// #     pub message: Signal<Option<String>>,
-/// #     send: Arc<dyn Fn(&str)>,
+/// #     send: Arc<dyn Fn(&String)>,
 /// # }
 /// #
 /// # impl WebsocketContext {
-/// #     pub fn new(message: Signal<Option<String>>, send: Arc<dyn Fn(&str)>) -> Self {
-=======
-/// # use leptos::*;
-/// # use codee::string::FromToStringCodec;
-/// # use leptos_use::{use_websocket, UseWebSocketReturn};
-/// # use std::rc::Rc;
-/// # #[derive(Clone)]
-/// # pub struct WebsocketContext {
-/// #     pub message: Signal<Option<String>>,
-/// #     send: Rc<dyn Fn(&String)>,
-/// # }
-/// #
-/// # impl WebsocketContext {
-/// #     pub fn new(message: Signal<Option<String>>, send: Rc<dyn Fn(&String)>) -> Self {
->>>>>>> 37f16ad3
+/// #     pub fn new(message: Signal<Option<String>>, send: Arc<dyn Fn(&String)>) -> Self {
 /// #         Self {
 /// #             message,
 /// #             send,
@@ -226,23 +199,13 @@
 /// Finally let's use the context:
 ///
 /// ```
-<<<<<<< HEAD
 /// # use leptos::prelude::*;
-/// # use leptos_use::{use_websocket, UseWebsocketReturn};
+/// # use leptos_use::{use_websocket, UseWebSocketReturn};
 /// # use std::sync::Arc;
 /// # #[derive(Clone)]
 /// # pub struct WebsocketContext {
 /// #     pub message: Signal<Option<String>>,
-/// #     send: Arc<dyn Fn(&str)>,
-=======
-/// # use leptos::*;
-/// # use leptos_use::{use_websocket, UseWebSocketReturn};
-/// # use std::rc::Rc;
-/// # #[derive(Clone)]
-/// # pub struct WebsocketContext {
-/// #     pub message: Signal<Option<String>>,
-/// #     send: Rc<dyn Fn(&String)>,
->>>>>>> 37f16ad3
+/// #     send: Arc<dyn Fn(&String)>,
 /// # }
 /// #
 /// # impl WebsocketContext {
@@ -319,25 +282,14 @@
         protocols,
     } = options;
 
-<<<<<<< HEAD
     let (ready_state, set_ready_state) = signal(ConnectionReadyState::Closed);
     let (message, set_message) = signal(None);
-    let (message_bytes, set_message_bytes) = signal(None);
     let ws_ref: StoredValue<Option<SendWrapper<WebSocket>>> = StoredValue::new(None);
-=======
-    let (ready_state, set_ready_state) = create_signal(ConnectionReadyState::Closed);
-    let (message, set_message) = create_signal(None);
-    let ws_ref: StoredValue<Option<WebSocket>> = store_value(None);
->>>>>>> 37f16ad3
 
     let reconnect_timer_ref: StoredValue<Option<TimeoutHandle>> = StoredValue::new(None);
 
-<<<<<<< HEAD
     let reconnect_times_ref: StoredValue<u64> = StoredValue::new(0);
-=======
-    let reconnect_times_ref: StoredValue<u64> = store_value(0);
-    let manually_closed_ref: StoredValue<bool> = store_value(false);
->>>>>>> 37f16ad3
+    let manually_closed_ref: StoredValue<bool> = StoredValue::new(false);
 
     let unmounted = Arc::new(AtomicBool::new(false));
 
@@ -348,21 +300,12 @@
         let reconnect_ref: StoredValue<Option<Arc<dyn Fn() + Send + Sync>>> =
             StoredValue::new(None);
         reconnect_ref.set_value({
-<<<<<<< HEAD
-            let ws = ws_ref.get_value();
             Some(Arc::new(move || {
-                if reconnect_times_ref.get_value() < reconnect_limit
-                    && ws.clone().map_or(false, |ws: SendWrapper<WebSocket>| {
+                if !manually_closed_ref.get_value()
+                    && !reconnect_limit.is_exceeded_by(reconnect_times_ref.get_value())
+                    && ws_ref.get_value().map_or(false, |ws: SendWrapper<WebSocket>| {
                         ws.ready_state() != WebSocket::OPEN
                     })
-=======
-            Some(Rc::new(move || {
-                if !manually_closed_ref.get_value()
-                    && !reconnect_limit.is_exceeded_by(reconnect_times_ref.get_value())
-                    && ws_ref
-                        .get_value()
-                        .map_or(false, |ws: WebSocket| ws.ready_state() != WebSocket::OPEN)
->>>>>>> 37f16ad3
                 {
                     reconnect_timer_ref.set_value(
                         set_timeout_with_handle(
@@ -381,13 +324,8 @@
         });
 
         connect_ref.set_value({
-<<<<<<< HEAD
-            let ws = ws_ref.get_value();
             let unmounted = Arc::clone(&unmounted);
-=======
-            let unmounted = Rc::clone(&unmounted);
-            let on_error = Rc::clone(&on_error);
->>>>>>> 37f16ad3
+            let on_error = Arc::clone(&on_error);
 
             Some(Arc::new(move || {
                 reconnect_timer_ref.set_value(None);
@@ -440,17 +378,11 @@
 
                 // onmessage handler
                 {
-<<<<<<< HEAD
                     let unmounted = Arc::clone(&unmounted);
                     let on_message = Arc::clone(&on_message);
-                    let on_message_bytes = Arc::clone(&on_message_bytes);
-=======
-                    let unmounted = Rc::clone(&unmounted);
-                    let on_message = Rc::clone(&on_message);
-                    let on_message_raw = Rc::clone(&on_message_raw);
-                    let on_message_raw_bytes = Rc::clone(&on_message_raw_bytes);
-                    let on_error = Rc::clone(&on_error);
->>>>>>> 37f16ad3
+                    let on_message_raw = Arc::clone(&on_message_raw);
+                    let on_message_raw_bytes = Arc::clone(&on_message_raw_bytes);
+                    let on_error = Arc::clone(&on_error);
 
                     let onmessage_closure = Closure::wrap(Box::new(move |e: MessageEvent| {
                         if unmounted.get() {
@@ -475,7 +407,7 @@
                                         on_message_raw(&txt);
 
                                         #[cfg(debug_assertions)]
-                                        drop(zone);
+                                        SpecialNonReactiveZone::exit(prev);
 
                                         match C::decode_str(&txt) {
                                             Ok(val) => {
@@ -485,7 +417,7 @@
                                                 on_message(&val);
 
                                                 #[cfg(debug_assertions)]
-                                                SpecialNonReactiveZone::exit(prev);
+                                        drop(zone);
 
                                                 set_message.set(Some(val));
                                             }
@@ -696,7 +628,7 @@
     }
 }
 
-type RcFnBytes = Rc<dyn Fn(&[u8])>;
+type ArcFnBytes = Arc<dyn Fn(&[u8])>;
 
 /// Options for [`use_websocket_with_options`].
 #[derive(DefaultBuilder)]
@@ -705,36 +637,22 @@
     T: ?Sized,
 {
     /// `WebSocket` connect callback.
-<<<<<<< HEAD
     on_open: Arc<dyn Fn(Event) + Send + Sync>,
+    /// `WebSocket` message callback for typed message decoded by codec.
+    #[builder(skip)]
+    on_message: Arc<dyn Fn(&T)>,
     /// `WebSocket` message callback for text.
-    on_message: Arc<dyn Fn(String) + Send + Sync>,
+    on_message_raw: Arc<dyn Fn(&str) + Send + Sync>,
     /// `WebSocket` message callback for binary.
-    on_message_bytes: Arc<dyn Fn(Vec<u8>) + Send + Sync>,
+    on_message_raw_bytes: ArcFnBytes + Send + Sync,
     /// `WebSocket` error callback.
-    on_error: Arc<dyn Fn(Event) + Send + Sync>,
+    #[builder(skip)]
+    on_error: Arc<dyn Fn(UseWebSocketError<E, D>) + Send + Sync>,
     /// `WebSocket` close callback.
     on_close: Arc<dyn Fn(CloseEvent) + Send + Sync>,
-    /// Retry times. Defaults to 3.
-    reconnect_limit: u64,
-=======
-    on_open: Rc<dyn Fn(Event)>,
-    /// `WebSocket` message callback for typed message decoded by codec.
-    #[builder(skip)]
-    on_message: Rc<dyn Fn(&T)>,
-    /// `WebSocket` message callback for text.
-    on_message_raw: Rc<dyn Fn(&str)>,
-    /// `WebSocket` message callback for binary.
-    on_message_raw_bytes: RcFnBytes,
-    /// `WebSocket` error callback.
-    #[builder(skip)]
-    on_error: Rc<dyn Fn(UseWebSocketError<E, D>)>,
-    /// `WebSocket` close callback.
-    on_close: Rc<dyn Fn(CloseEvent)>,
     /// Retry times. Defaults to `ReconnectLimit::Limited(3)`. Use `ReconnectLimit::Infinite` for
     /// infinite retries.
     reconnect_limit: ReconnectLimit,
->>>>>>> 37f16ad3
     /// Retry interval in ms. Defaults to 3000.
     reconnect_interval: u64,
     /// If `true` the `WebSocket` connection will immediately be opened when calling this function.
@@ -772,22 +690,13 @@
 impl<T: ?Sized, E, D> Default for UseWebSocketOptions<T, E, D> {
     fn default() -> Self {
         Self {
-<<<<<<< HEAD
             on_open: Arc::new(|_| {}),
             on_message: Arc::new(|_| {}),
-            on_message_bytes: Arc::new(|_| {}),
+            on_message_raw: Arc::new(|_| {}),
+            on_message_raw_bytes: Arc::new(|_| {}),
             on_error: Arc::new(|_| {}),
             on_close: Arc::new(|_| {}),
-            reconnect_limit: 3,
-=======
-            on_open: Rc::new(|_| {}),
-            on_message: Rc::new(|_| {}),
-            on_message_raw: Rc::new(|_| {}),
-            on_message_raw_bytes: Rc::new(|_| {}),
-            on_error: Rc::new(|_| {}),
-            on_close: Rc::new(|_| {}),
             reconnect_limit: ReconnectLimit::default(),
->>>>>>> 37f16ad3
             reconnect_interval: 3000,
             immediate: true,
             protocols: Default::default(),
