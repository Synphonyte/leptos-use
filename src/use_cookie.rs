#![allow(clippy::too_many_arguments)]

use crate::core::now;
use crate::utils::get_header;
use codee::{CodecError, Decoder, Encoder};
use cookie::time::{Duration, OffsetDateTime};
pub use cookie::SameSite;
use cookie::{Cookie, CookieJar};
use default_struct_builder::DefaultBuilder;
use leptos::prelude::*;
use std::sync::Arc;

/// SSR-friendly and reactive cookie access.
///
/// You can use this function multiple times for the same cookie and their signals will synchronize
/// (even across windows/tabs). But there is no way to listen to changes to `document.cookie` directly so in case
/// something outside of this function changes the cookie, the signal will **not** be updated.
///
/// When the options `max_age` or `expire` is given then the returned signal will
/// automatically turn to `None` after that time.
///
/// ## Demo
///
/// [Link to Demo](https://github.com/Synphonyte/leptos-use/tree/main/examples/use_cookie)
///
/// ## Usage
///
/// The example below creates a cookie called `counter`. If the cookie doesn't exist, it is initially set to a random value.
/// Whenever we update the `counter` variable, the cookie will be updated accordingly.
///
/// ```
/// # use leptos::prelude::*;
/// # use leptos_use::use_cookie;
/// # use codee::string::FromToStringCodec;
/// # use rand::prelude::*;
///
/// #
/// # #[component]
/// # fn Demo() -> impl IntoView {
/// let (counter, set_counter) = use_cookie::<u32, FromToStringCodec>("counter");
///
/// let reset = move || set_counter.set(Some(random()));
///
/// if counter.get().is_none() {
///     reset();
/// }
///
/// let increase = move || {
///     set_counter.set(counter.get().map(|c| c + 1));
/// };
///
/// view! {
///     <p>Counter: {move || counter.get().map(|c| c.to_string()).unwrap_or("—".to_string())}</p>
///     <button on:click=move |_| reset()>Reset</button>
///     <button on:click=move |_| increase()>+</button>
/// }
/// # }
/// ```
///
/// Values are (en)decoded via the given codec. You can use any of the string codecs or a
/// binary codec wrapped in `Base64`.
///
/// > Please check [the codec chapter](https://leptos-use.rs/codecs.html) to see what codecs are
/// > available and what feature flags they require.
///
/// ## Cookie attributes
///
/// As part of the options when you use `use_cookie_with_options` you can specify cookie attributes.
///
/// ```
/// # use cookie::SameSite;
/// # use leptos::prelude::*;
/// # use leptos_use::{use_cookie_with_options, UseCookieOptions};
/// # use codee::string::FromToStringCodec;
/// #
/// # #[component]
/// # fn Demo() -> impl IntoView {
/// let (cookie, set_cookie) = use_cookie_with_options::<bool, FromToStringCodec>(
///     "user_info",
///     UseCookieOptions::default()
///         .max_age(3600_000) // one hour
///         .same_site(SameSite::Lax)
/// );
/// #
/// # view! {}
/// # }
/// ```
///
/// ## Server-Side Rendering
///
/// This works equally well on the server or the client.
/// On the server this function reads the cookie from the HTTP request header and writes it back into
/// the HTTP response header according to options (if provided).
/// The returned `WriteSignal` may not affect the cookie headers on the server! It will try and write
/// the headers buy if this happens after the headers have already been streamed to the client then
/// this will have no effect.
///
/// > If you're using `axum` you have to enable the `"axum"` feature in your Cargo.toml.
/// > In case it's `actix-web` enable the feature `"actix"`, for `spin` enable `"spin"`.
///
/// ### Bring your own header
///
/// In case you're neither using Axum, Actix nor Spin, or the default implementation is not to your liking,
/// you can provide your own way of reading and writing the cookie header value.
///
/// ```
/// # use cookie::Cookie;
/// # use leptos::prelude::*;
/// # use serde::{Deserialize, Serialize};
/// # use leptos_use::{use_cookie_with_options, UseCookieOptions};
/// # use codee::string::JsonSerdeCodec;
/// #
/// # #[derive(Serialize, Deserialize, Clone, Debug, PartialEq)]
/// # pub struct Auth {
/// #     pub username: String,
/// #     pub token: String,
/// # }
/// #
/// # #[component]
/// # fn Demo() -> impl IntoView {
/// use_cookie_with_options::<Auth, JsonSerdeCodec>(
///     "auth",
///     UseCookieOptions::default()
///         .ssr_cookies_header_getter(|| {
///             #[cfg(feature = "ssr")]
///             {
///                 Some("Somehow get the value of the cookie header as a string".to_owned())
///             }
///             #[cfg(not(feature = "ssr"))]
///             None
///         })
///         .ssr_set_cookie(|cookie: &Cookie| {
///             #[cfg(feature = "ssr")]
///             {
///                 // somehow insert the Set-Cookie header for this cookie
///             }
///         }),
/// );
/// # view! {}
/// # }
/// ```
pub fn use_cookie<T, C>(cookie_name: &str) -> (Signal<Option<T>>, WriteSignal<Option<T>>)
where
    C: Encoder<T, Encoded = String> + Decoder<T, Encoded = str>,
    T: Clone + Send + Sync + 'static,
{
    use_cookie_with_options::<T, C>(cookie_name, UseCookieOptions::default())
}

/// Version of [`use_cookie`] that takes [`UseCookieOptions`].
pub fn use_cookie_with_options<T, C>(
    cookie_name: &str,
    options: UseCookieOptions<T, <C as Encoder<T>>::Error, <C as Decoder<T>>::Error>,
) -> (Signal<Option<T>>, WriteSignal<Option<T>>)
where
    C: Encoder<T, Encoded = String> + Decoder<T, Encoded = str>,
    T: Clone + Send + Sync + 'static,
{
    let UseCookieOptions {
        max_age,
        expires,
        http_only,
        secure,
        domain,
        path,
        same_site,
        ssr_cookies_header_getter,
        ssr_set_cookie,
        default_value,
        readonly,
        on_error,
    } = options;

    let delay = if let Some(max_age) = max_age {
        Some(max_age)
    } else {
        expires.map(|expires| expires * 1000 - now() as i64)
    };

    let has_expired = if let Some(delay) = delay {
        delay <= 0
    } else {
        false
    };

    let (cookie, set_cookie) = signal(None::<T>);

    let jar = StoredValue::new(CookieJar::new());

    if !has_expired {
        let ssr_cookies_header_getter = Arc::clone(&ssr_cookies_header_getter);

        let new_cookie = jar.try_update_value(|jar| {
            *jar = load_and_parse_cookie_jar(ssr_cookies_header_getter)?;
            jar.get(cookie_name)
                .and_then(|c| {
                    C::decode(c.value())
                        .map_err(|err| on_error(CodecError::Decode(err)))
                        .ok()
                })
                .or(default_value)
        });

        set_cookie.set(new_cookie.flatten());

        handle_expiration(delay, set_cookie);
    } else {
        debug_warn!(
            "not setting cookie '{}' because it has already expired",
            cookie_name
        );
    }

    #[cfg(not(feature = "ssr"))]
    {
        use crate::{
            use_broadcast_channel, watch_pausable, UseBroadcastChannelReturn, WatchPausableReturn,
        };
        use codee::string::{FromToStringCodec, OptionCodec};

        let UseBroadcastChannelReturn { message, post, .. } =
            use_broadcast_channel::<Option<String>, OptionCodec<FromToStringCodec>>(&format!(
                "leptos-use:cookies:{cookie_name}"
            ));

        let on_cookie_change = {
            let cookie_name = cookie_name.to_owned();
            let ssr_cookies_header_getter = Arc::clone(&ssr_cookies_header_getter);
            let on_error = Arc::clone(&on_error);
            let domain = domain.clone();
            let path = path.clone();

            move || {
                if readonly {
                    return;
                }

                let value = cookie.try_with_untracked(|cookie| {
                    cookie.as_ref().and_then(|cookie| {
                        C::encode(cookie)
                            .map_err(|err| on_error(CodecError::Encode(err)))
                            .ok()
                    })
                });

                if let Some(value) = value {
                    if value
                        == jar.with_value(|jar| jar.get(&cookie_name).map(|c| c.value().to_owned()))
                    {
                        return;
                    }

                    jar.update_value(|jar| {
                        write_client_cookie(
                            &cookie_name,
                            &value,
                            jar,
                            max_age,
                            expires,
                            &domain,
                            &path,
                            same_site,
                            secure,
                            http_only,
                            Arc::clone(&ssr_cookies_header_getter),
                        );
                    });

                    post(&value);
                }
            }
        };

        let WatchPausableReturn {
            pause,
            resume,
            stop,
            ..
        } = watch_pausable(move || cookie.track(), {
            let on_cookie_change = on_cookie_change.clone();

            move |_, _, _| {
                on_cookie_change();
            }
        });

        // listen to cookie changes from the broadcast channel
        Effect::new({
            let ssr_cookies_header_getter = Arc::clone(&ssr_cookies_header_getter);
            let cookie_name = cookie_name.to_owned();

            move |_| {
                if let Some(message) = message.get() {
                    pause();

                    if let Some(message) = message {
                        match C::decode(&message) {
                            Ok(value) => {
                                let ssr_cookies_header_getter =
                                    Arc::clone(&ssr_cookies_header_getter);

                                jar.update_value(|jar| {
                                    update_client_cookie_jar(
                                        &cookie_name,
                                        &Some(message),
                                        jar,
                                        max_age,
                                        expires,
                                        &domain,
                                        &path,
                                        same_site,
                                        secure,
                                        http_only,
                                        ssr_cookies_header_getter,
                                    );
                                });

                                set_cookie.set(Some(value));
                            }
                            Err(err) => {
                                on_error(CodecError::Decode(err));
                            }
                        }
                    } else {
                        let cookie_name = cookie_name.clone();
                        let ssr_cookies_header_getter = Arc::clone(&ssr_cookies_header_getter);

                        jar.update_value(|jar| {
                            update_client_cookie_jar(
                                &cookie_name,
                                &None,
                                jar,
                                max_age,
                                expires,
                                &domain,
                                &path,
                                same_site,
                                secure,
                                http_only,
                                ssr_cookies_header_getter,
                            );
                            jar.force_remove(cookie_name);
                        });

                        set_cookie.set(None);
                    }

                    resume();
                }
            }
        });

        on_cleanup(move || {
            stop();
            on_cookie_change();
        });

        let _ = ssr_set_cookie;
    }

    #[cfg(feature = "ssr")]
    {
        if !readonly {
            Effect::new_isomorphic({
                let cookie_name = cookie_name.to_owned();
                let ssr_set_cookie = Arc::clone(&ssr_set_cookie);

                move |_| {
                    let domain = domain.clone();
                    let path = path.clone();

<<<<<<< HEAD
                    if let Some(value) = cookie.try_with(|cookie| {
=======
            create_isomorphic_effect(move |previous_effect_value| {
                let value = cookie
                    .with(|cookie| {
>>>>>>> 74c06ce6
                        cookie.as_ref().map(|cookie| {
                            C::encode(cookie)
                                .map_err(|err| on_error(CodecError::Encode(err)))
                                .ok()
                        })
<<<<<<< HEAD
                    }) {
                        jar.update_value(|jar| {
                            write_server_cookie(
                                &cookie_name,
                                value.flatten(),
=======
                    })
                    .flatten();

                if previous_effect_value.is_some() {
                    jar.update_value({
                        let domain = domain.clone();
                        let path = path.clone();
                        let ssr_set_cookie = Rc::clone(&ssr_set_cookie);

                        |jar| {
                            write_server_cookie(
                                &cookie_name,
                                value,
>>>>>>> 74c06ce6
                                jar,
                                max_age,
                                expires,
                                domain,
                                path,
                                same_site,
                                secure,
                                http_only,
<<<<<<< HEAD
                                Arc::clone(&ssr_set_cookie),
                            )
                        });
                    }
                }
=======
                                ssr_set_cookie,
                            )
                        }
                    });
                }

                Some(())
>>>>>>> 74c06ce6
            });
        }
    }

    (cookie.into(), set_cookie)
}

/// Options for [`use_cookie_with_options`].
#[derive(DefaultBuilder)]
pub struct UseCookieOptions<T, E, D> {
    /// [`Max-Age` of the cookie](https://tools.ietf.org/html/rfc6265#section-5.2.2) in milliseconds. The returned signal will turn to `None` after the max age is reached.
    /// Default: `None`
    ///
    /// > The [cookie storage model specification](https://tools.ietf.org/html/rfc6265#section-5.3) states
    /// > that if both `expires` and `max_age` is set, then `max_age` takes precedence,
    /// > but not all clients may obey this, so if both are set, they should point to the same date and time!
    ///
    /// > If neither of `expires` and `max_age` is set, the cookie will be session-only and removed when the user closes their browser.
    #[builder(into)]
    max_age: Option<i64>,

    /// [Expiration date-time of the cookie](https://tools.ietf.org/html/rfc6265#section-5.2.1) as UNIX timestamp in seconds.
    /// The signal will turn to `None` after the expiration date-time is reached.
    /// Default: `None`
    ///
    /// > The [cookie storage model specification](https://tools.ietf.org/html/rfc6265#section-5.3) states
    /// > that if both `expires` and `max_age` is set, then `max_age` takes precedence,
    /// > but not all clients may obey this, so if both are set, they should point to the same date and time!
    ///
    /// > If neither of `expires` and `max_age` is set, the cookie will be session-only and removed when the user closes their browser.
    #[builder(into)]
    expires: Option<i64>,

    /// Specifies the [`HttpOnly` cookie attribute](https://tools.ietf.org/html/rfc6265#section-5.2.6).
    /// When `true`, the `HttpOnly` attribute is set; otherwise it is not.
    /// By default, the `HttpOnly` attribute is not set.
    ///
    /// > Be careful when setting this to `true`, as compliant clients will not allow client-side JavaScript to see the cookie in `document.cookie`.
    http_only: bool,

    /// Specifies the value for the [`Secure` cookie attribute](https://tools.ietf.org/html/rfc6265#section-5.2.5).
    /// When `true`, the `Secure` attribute is set; otherwise it is not.
    /// By default, the `Secure` attribute is not set.
    ///
    /// > Be careful when setting this to `true`, as compliant clients will not send the cookie back to the
    /// > server in the future if the browser does not have an HTTPS connection. This can lead to hydration errors.
    secure: bool,

    /// Specifies the value for the [`Domain` cookie attribute](https://tools.ietf.org/html/rfc6265#section-5.2.3).
    /// By default, no domain is set, and most clients will consider applying the cookie only to the current domain.
    #[builder(into)]
    domain: Option<String>,

    /// Specifies the value for the [`Path` cookie attribute](https://tools.ietf.org/html/rfc6265#section-5.2.4).
    /// By default, the path is considered the ["default path"](https://tools.ietf.org/html/rfc6265#section-5.1.4).
    #[builder(into)]
    path: Option<String>,

    /// Specifies the value for the [`SameSite` cookie attribute](https://tools.ietf.org/html/draft-ietf-httpbis-rfc6265bis-03#section-4.1.2.7).
    ///
    /// - `'Some(SameSite::Lax)'` will set the `SameSite` attribute to `Lax` for lax same-site enforcement.
    /// - `'Some(SameSite::None)'` will set the `SameSite` attribute to `None` for an explicit cross-site cookie.
    /// - `'Some(SameSite::Strict)'` will set the `SameSite` attribute to `Strict` for strict same-site enforcement.
    /// - `None` will not set the `SameSite` attribute (default).
    ///
    /// More information about the different enforcement levels can be found in [the specification](https://tools.ietf.org/html/draft-ietf-httpbis-rfc6265bis-03#section-4.1.2.7).
    #[builder(into)]
    same_site: Option<SameSite>,

    /// The default cookie value in case the cookie is not set.
    /// Defaults to `None`.
    default_value: Option<T>,

    /// If `true` the returned `WriteSignal` will not affect the actual cookie.
    /// Default: `false`
    readonly: bool,

    /// Getter function to return the string value of the cookie header.
    /// When you use one of the features `"axum"`, `"actix"` or `"spin"` there's a valid default implementation provided.
    ssr_cookies_header_getter: Arc<dyn Fn() -> Option<String> + Send + Sync>,

    /// Function to add a set cookie header to the response on the server.
    /// When you use one of the features `"axum"`, `"actix"` or `"spin"` there's a valid default implementation provided.
    ssr_set_cookie: Arc<dyn Fn(&Cookie) + Send + Sync>,

    /// Callback for encoding/decoding errors. Defaults to logging the error to the console.
    on_error: Arc<dyn Fn(CodecError<E, D>) + Send + Sync>,
}

impl<T, E, D> Default for UseCookieOptions<T, E, D> {
    #[allow(dead_code)]
    fn default() -> Self {
        Self {
            max_age: None,
            expires: None,
            http_only: false,
            default_value: None,
            readonly: false,
            secure: false,
            domain: None,
            path: None,
            same_site: None,
            ssr_cookies_header_getter: Arc::new(move || {
                get_header!(COOKIE, use_cookie, ssr_cookies_header_getter)
            }),
            ssr_set_cookie: Arc::new(|cookie: &Cookie| {
                #[cfg(feature = "ssr")]
                {
                    #[cfg(feature = "actix")]
                    use leptos_actix::ResponseOptions;
                    #[cfg(feature = "axum")]
                    use leptos_axum::ResponseOptions;
                    #[cfg(feature = "spin")]
                    use leptos_spin::ResponseOptions;

                    #[cfg(feature = "actix")]
                    const SET_COOKIE: http0_2::HeaderName = http0_2::header::SET_COOKIE;
                    #[cfg(any(feature = "axum", feature = "spin"))]
                    const SET_COOKIE: http1::HeaderName = http1::header::SET_COOKIE;

                    #[cfg(feature = "actix")]
                    type HeaderValue = http0_2::HeaderValue;
                    #[cfg(any(feature = "axum", feature = "spin"))]
                    type HeaderValue = http1::HeaderValue;

                    #[cfg(all(
                        not(feature = "axum"),
                        not(feature = "actix"),
                        not(feature = "spin")
                    ))]
                    {
                        let _ = cookie;
                        warn!("If you're using use_cookie without the feature `axum`, `actix` or `spin` enabled, you should provide the option `ssr_set_cookie`");
                    }

                    #[cfg(any(feature = "axum", feature = "actix"))]
                    {
                        if let Some(response_options) = use_context::<ResponseOptions>() {
                            if let Ok(header_value) =
                                HeaderValue::from_str(&cookie.encoded().to_string())
                            {
                                response_options.append_header(SET_COOKIE, header_value);
                            }
                        }
                    }
                    #[cfg(feature = "spin")]
                    {
                        if let Some(response_options) = use_context::<ResponseOptions>() {
                            let header_value = cookie.encoded().to_string().as_bytes().to_vec();
                            response_options.append_header(SET_COOKIE.as_str(), &header_value);
                        }
                    }
                }

                let _ = cookie;
            }),
            on_error: Arc::new(|_| {
                error!("cookie (de-/)serialization error");
            }),
        }
    }
}

fn read_cookies_string(
    ssr_cookies_header_getter: Arc<dyn Fn() -> Option<String> + Send + Sync>,
) -> Option<String> {
    let cookies;

    #[cfg(feature = "ssr")]
    {
        cookies = ssr_cookies_header_getter();
    }

    #[cfg(not(feature = "ssr"))]
    {
        use wasm_bindgen::JsCast;

        let _ = ssr_cookies_header_getter;

        let js_value: wasm_bindgen::JsValue = document().into();
        let document: web_sys::HtmlDocument = js_value.unchecked_into();
        cookies = Some(document.cookie().unwrap_or_default());
    }

    cookies
}

fn handle_expiration<T>(delay: Option<i64>, set_cookie: WriteSignal<Option<T>>)
where
    T: Send + Sync + 'static,
{
    if let Some(delay) = delay {
        #[cfg(not(feature = "ssr"))]
        {
            use leptos::leptos_dom::helpers::TimeoutHandle;
            use std::sync::{atomic::AtomicI32, Mutex};

            // The maximum value allowed on a timeout delay.
            // Reference: https://developer.mozilla.org/en-US/docs/Web/API/setTimeout#maximum_delay_value
            const MAX_TIMEOUT_DELAY: i64 = 2_147_483_647;

            let timeout = Arc::new(Mutex::new(None::<TimeoutHandle>));
            let elapsed = Arc::new(AtomicI32::new(0));

            on_cleanup({
                let timeout = Arc::clone(&timeout);
                move || {
                    if let Some(timeout) = timeout.lock().unwrap().take() {
                        timeout.clear();
                    }
                }
            });

            let create_expiration_timeout =
                Arc::new(Mutex::new(None::<Box<dyn Fn() + Send + Sync>>));

            *create_expiration_timeout.lock().unwrap() = Some(Box::new({
                let timeout = Arc::clone(&timeout);
                let elapsed = Arc::clone(&elapsed);
                let create_expiration_timeout = Arc::clone(&create_expiration_timeout);

                move || {
                    if let Some(timeout) = timeout.lock().unwrap().take() {
                        timeout.clear();
                    }

                    let time_remaining =
                        delay - elapsed.load(std::sync::atomic::Ordering::Relaxed) as i64;
                    let timeout_length = time_remaining.min(MAX_TIMEOUT_DELAY);

                    let elapsed = Arc::clone(&elapsed);
                    let create_expiration_timeout = Arc::clone(&create_expiration_timeout);

                    *timeout.lock().unwrap() = set_timeout_with_handle(
                        move || {
                            let elapsed = elapsed.fetch_add(
                                timeout_length as i32,
                                std::sync::atomic::Ordering::Relaxed,
                            ) as i64
                                + timeout_length;

                            if elapsed < delay {
                                if let Some(create_expiration_timeout) =
                                    create_expiration_timeout.lock().unwrap().as_ref()
                                {
                                    create_expiration_timeout();
                                }
                                return;
                            }

                            set_cookie.set(None);
                        },
                        std::time::Duration::from_millis(timeout_length as u64),
                    )
                    .ok();
                }
            }));

            if let Some(create_expiration_timeout) =
                create_expiration_timeout.lock().unwrap().as_ref()
            {
                create_expiration_timeout();
            };
        }

        #[cfg(feature = "ssr")]
        {
            let _ = set_cookie;
            let _ = delay;
        }
    }
}

#[cfg(not(feature = "ssr"))]
fn write_client_cookie(
    name: &str,
    value: &Option<String>,
    jar: &mut CookieJar,
    max_age: Option<i64>,
    expires: Option<i64>,
    domain: &Option<String>,
    path: &Option<String>,
    same_site: Option<SameSite>,
    secure: bool,
    http_only: bool,
    ssr_cookies_header_getter: Arc<dyn Fn() -> Option<String> + Send + Sync>,
) {
    use wasm_bindgen::JsCast;

    update_client_cookie_jar(
        name,
        value,
        jar,
        max_age,
        expires,
        domain,
        path,
        same_site,
        secure,
        http_only,
        ssr_cookies_header_getter,
    );

    let document = document();
    let document: &web_sys::HtmlDocument = document.unchecked_ref();

    document.set_cookie(&cookie_jar_to_string(jar, name)).ok();
}

#[cfg(not(feature = "ssr"))]
fn update_client_cookie_jar(
    name: &str,
    value: &Option<String>,
    jar: &mut CookieJar,
    max_age: Option<i64>,
    expires: Option<i64>,
    domain: &Option<String>,
    path: &Option<String>,
    same_site: Option<SameSite>,
    secure: bool,
    http_only: bool,
    ssr_cookies_header_getter: Arc<dyn Fn() -> Option<String> + Send + Sync>,
) {
    if let Some(new_jar) = load_and_parse_cookie_jar(ssr_cookies_header_getter) {
        *jar = new_jar;
        if let Some(value) = value {
            let cookie = build_cookie_from_options(
                name, max_age, expires, http_only, secure, path, same_site, domain, value,
            );

            jar.add_original(cookie);
        } else {
            let max_age = Some(0);
            let expires = Some(0);
            let value = "";
            let cookie = build_cookie_from_options(
                name, max_age, expires, http_only, secure, path, same_site, domain, value,
            );

            jar.add(cookie);
        }
    }
}

#[cfg(not(feature = "ssr"))]
fn cookie_jar_to_string(jar: &CookieJar, name: &str) -> String {
    match jar.get(name) {
        Some(c) => c.encoded().to_string(),
        None => "".to_string(),
    }
}

fn build_cookie_from_options(
    name: &str,
    max_age: Option<i64>,
    expires: Option<i64>,
    http_only: bool,
    secure: bool,
    path: &Option<String>,
    same_site: Option<SameSite>,
    domain: &Option<String>,
    value: &str,
) -> Cookie<'static> {
    let mut cookie = Cookie::build((name, value));
    if let Some(max_age) = max_age {
        cookie = cookie.max_age(Duration::milliseconds(max_age));
    }
    if let Some(expires) = expires {
        match OffsetDateTime::from_unix_timestamp(expires) {
            Ok(expires) => {
                cookie = cookie.expires(expires);
            }
            Err(err) => {
                debug_warn!("failed to set cookie expiration: {:?}", err);
            }
        }
    }
    if http_only {
        cookie = cookie.http_only(true);
    }
    if secure {
        cookie = cookie.secure(true);
    }
    if let Some(domain) = domain {
        cookie = cookie.domain(domain);
    }
    if let Some(path) = path {
        cookie = cookie.path(path);
    }
    if let Some(same_site) = same_site {
        cookie = cookie.same_site(same_site);
    }

    let cookie: Cookie = cookie.into();
    cookie.into_owned()
}

#[cfg(feature = "ssr")]
fn write_server_cookie(
    name: &str,
    value: Option<String>,
    jar: &mut CookieJar,
    max_age: Option<i64>,
    expires: Option<i64>,
    domain: Option<String>,
    path: Option<String>,
    same_site: Option<SameSite>,
    secure: bool,
    http_only: bool,
    ssr_set_cookie: Arc<dyn Fn(&Cookie) + Send + Sync>,
) {
    if let Some(value) = value {
        let cookie: Cookie = build_cookie_from_options(
            name, max_age, expires, http_only, secure, &path, same_site, &domain, &value,
        );

        jar.add(cookie.into_owned());
    } else {
        jar.remove(name.to_owned());
    }

    for cookie in jar.delta() {
        ssr_set_cookie(cookie);
    }
}

fn load_and_parse_cookie_jar(
    ssr_cookies_header_getter: Arc<dyn Fn() -> Option<String> + Send + Sync>,
) -> Option<CookieJar> {
    read_cookies_string(ssr_cookies_header_getter).map(|cookies| {
        let mut jar = CookieJar::new();
        for cookie in Cookie::split_parse_encoded(cookies).flatten() {
            jar.add_original(cookie);
        }

        jar
    })
}<|MERGE_RESOLUTION|>--- conflicted
+++ resolved
@@ -141,7 +141,7 @@
 /// ```
 pub fn use_cookie<T, C>(cookie_name: &str) -> (Signal<Option<T>>, WriteSignal<Option<T>>)
 where
-    C: Encoder<T, Encoded = String> + Decoder<T, Encoded = str>,
+    C: Encoder<T, Encoded=String> + Decoder<T, Encoded=str>,
     T: Clone + Send + Sync + 'static,
 {
     use_cookie_with_options::<T, C>(cookie_name, UseCookieOptions::default())
@@ -153,7 +153,7 @@
     options: UseCookieOptions<T, <C as Encoder<T>>::Error, <C as Decoder<T>>::Error>,
 ) -> (Signal<Option<T>>, WriteSignal<Option<T>>)
 where
-    C: Encoder<T, Encoded = String> + Decoder<T, Encoded = str>,
+    C: Encoder<T, Encoded=String> + Decoder<T, Encoded=str>,
     T: Clone + Send + Sync + 'static,
 {
     let UseCookieOptions {
@@ -365,71 +365,51 @@
                 let cookie_name = cookie_name.to_owned();
                 let ssr_set_cookie = Arc::clone(&ssr_set_cookie);
 
-                move |_| {
+                move |previous_effect_value| {
                     let domain = domain.clone();
                     let path = path.clone();
 
-<<<<<<< HEAD
                     if let Some(value) = cookie.try_with(|cookie| {
-=======
-            create_isomorphic_effect(move |previous_effect_value| {
-                let value = cookie
-                    .with(|cookie| {
->>>>>>> 74c06ce6
                         cookie.as_ref().map(|cookie| {
                             C::encode(cookie)
                                 .map_err(|err| on_error(CodecError::Encode(err)))
                                 .ok()
                         })
-<<<<<<< HEAD
                     }) {
-                        jar.update_value(|jar| {
-                            write_server_cookie(
-                                &cookie_name,
-                                value.flatten(),
-=======
-                    })
-                    .flatten();
-
-                if previous_effect_value.is_some() {
-                    jar.update_value({
-                        let domain = domain.clone();
-                        let path = path.clone();
-                        let ssr_set_cookie = Rc::clone(&ssr_set_cookie);
-
-                        |jar| {
-                            write_server_cookie(
-                                &cookie_name,
-                                value,
->>>>>>> 74c06ce6
-                                jar,
-                                max_age,
-                                expires,
-                                domain,
-                                path,
-                                same_site,
-                                secure,
-                                http_only,
-<<<<<<< HEAD
-                                Arc::clone(&ssr_set_cookie),
-                            )
-                        });
+                        if previous_effect_value.is_some() {
+                            jar.update_value({
+                                let domain = domain.clone();
+                                let path = path.clone();
+                                let ssr_set_cookie = Rc::clone(&ssr_set_cookie);
+
+                                |jar| {
+                                    write_server_cookie(
+                                        &cookie_name,
+                                        value.flatten(),
+                                        jar,
+                                        max_age,
+                                        expires,
+                                        domain,
+                                        path,
+                                        same_site,
+                                        secure,
+                                        http_only,
+                                        Arc::clone(&ssr_set_cookie),
+                                    )
+                                }
+                            });
+                        }
                     }
                 }
-=======
-                                ssr_set_cookie,
-                            )
-                        }
-                    });
-                }
-
-                Some(())
->>>>>>> 74c06ce6
             });
         }
-    }
-
-    (cookie.into(), set_cookie)
+
+        Some(())
+    });
+}
+}
+
+(cookie.into(), set_cookie)
 }
 
 /// Options for [`use_cookie_with_options`].
@@ -679,7 +659,7 @@
                         },
                         std::time::Duration::from_millis(timeout_length as u64),
                     )
-                    .ok();
+                        .ok();
                 }
             }));
 
