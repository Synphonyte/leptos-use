--- conflicted
+++ resolved
@@ -2,17 +2,11 @@
     core::{MaybeRwSignal, StorageType},
     utils::FilterOptions,
 };
-<<<<<<< HEAD
-use cfg_if::cfg_if;
+use codee::{CodecError, Decoder, Encoder};
+use default_struct_builder::DefaultBuilder;
 use leptos::prelude::wrappers::read::Signal;
 use leptos::prelude::*;
 use std::sync::Arc;
-=======
-use codee::{CodecError, Decoder, Encoder};
-use default_struct_builder::DefaultBuilder;
-use leptos::*;
-use std::rc::Rc;
->>>>>>> 37f16ad3
 use thiserror::Error;
 use wasm_bindgen::JsValue;
 
@@ -157,13 +151,8 @@
     key: impl AsRef<str>,
 ) -> (Signal<T>, WriteSignal<T>, impl Fn() + Clone)
 where
-<<<<<<< HEAD
     T: Default + Clone + PartialEq + Send + Sync,
-    C: StringCodec<T> + Default,
-=======
-    T: Default + Clone + PartialEq,
     C: Encoder<T, Encoded = String> + Decoder<T, Encoded = str>,
->>>>>>> 37f16ad3
 {
     use_storage_with_options::<T, C>(storage_type, key, UseStorageOptions::default())
 }
@@ -175,13 +164,8 @@
     options: UseStorageOptions<T, <C as Encoder<T>>::Error, <C as Decoder<T>>::Error>,
 ) -> (Signal<T>, WriteSignal<T>, impl Fn() + Clone)
 where
-<<<<<<< HEAD
     T: Clone + PartialEq + Send + Sync,
-    C: StringCodec<T> + Default,
-=======
-    T: Clone + PartialEq,
     C: Encoder<T, Encoded = String> + Decoder<T, Encoded = str>,
->>>>>>> 37f16ad3
 {
     let UseStorageOptions {
         on_error,
@@ -415,12 +399,8 @@
     T: 'static,
 {
     // Callback for when an error occurs
-<<<<<<< HEAD
-    on_error: Arc<dyn Fn(UseStorageError<C::Error>)>,
-=======
     #[builder(skip)]
-    on_error: Rc<dyn Fn(UseStorageError<E, D>)>,
->>>>>>> 37f16ad3
+    on_error: Arc<dyn Fn(UseStorageError<E, D>)>,
     // Whether to continuously listen to changes from browser storage
     listen_to_storage_changes: bool,
     // Initial value to use when the storage key is not set
@@ -437,15 +417,9 @@
 
 /// Calls the on_error callback with the given error. Removes the error from the Result to avoid double error handling.
 #[cfg(not(feature = "ssr"))]
-<<<<<<< HEAD
-fn handle_error<T, Err>(
-    on_error: &Arc<dyn Fn(UseStorageError<Err>)>,
-    result: Result<T, UseStorageError<Err>>,
-=======
 fn handle_error<T, E, D>(
-    on_error: &Rc<dyn Fn(UseStorageError<E, D>)>,
+    on_error: &Arc<dyn Fn(UseStorageError<E, D>)>,
     result: Result<T, UseStorageError<E, D>>,
->>>>>>> 37f16ad3
 ) -> Result<T, ()> {
     result.map_err(|err| (on_error)(err))
 }
@@ -453,12 +427,7 @@
 impl<T: Default, E, D> Default for UseStorageOptions<T, E, D> {
     fn default() -> Self {
         Self {
-<<<<<<< HEAD
-            codec: C::default(),
             on_error: Arc::new(|_err| ()),
-=======
-            on_error: Rc::new(|_err| ()),
->>>>>>> 37f16ad3
             listen_to_storage_changes: true,
             initial_value: MaybeRwSignal::default(),
             filter: FilterOptions::default(),
