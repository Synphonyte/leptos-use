--- conflicted
+++ resolved
@@ -76,18 +76,10 @@
 
     let update_text = move |_| {
         if is_supported.get() {
-<<<<<<< HEAD
             leptos::spawn::spawn_local(async move {
-                if let Some(clipboard) = window().navigator().clipboard() {
-                    if let Ok(text) = js_fut!(clipboard.read_text()).await {
-                        set_text.set(text.as_string());
-                    }
-=======
-            spawn_local(async move {
                 let clipboard = window().navigator().clipboard();
                 if let Ok(text) = js_fut!(clipboard.read_text()).await {
                     set_text.set(text.as_string());
->>>>>>> b07b6b7c
                 }
             })
         }
@@ -106,22 +98,12 @@
                 let start = start.clone();
                 let value = value.to_owned();
 
-<<<<<<< HEAD
                 leptos::spawn::spawn_local(async move {
-                    if let Some(clipboard) = window().navigator().clipboard() {
-                        if js_fut!(clipboard.write_text(&value)).await.is_ok() {
-                            set_text.set(Some(value));
-                            set_copied.set(true);
-                            start(());
-                        }
-=======
-                spawn_local(async move {
                     let clipboard = window().navigator().clipboard();
                     if js_fut!(clipboard.write_text(&value)).await.is_ok() {
                         set_text.set(Some(value));
                         set_copied.set(true);
                         start(());
->>>>>>> b07b6b7c
                     }
                 });
             }
