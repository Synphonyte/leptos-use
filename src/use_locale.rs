--- conflicted
+++ resolved
@@ -58,11 +58,8 @@
         .map(|l| l.as_ref().clone())
         .collect::<Vec<_>>();
 
-<<<<<<< HEAD
     const EMPTY_ERR_MSG: &str = "Empty supported list. You have to provide at least one locale in the `supported` parameter";
-=======
-    const EMPTY_ERR_MSG: & str = "Empty supported list. You have to provide at least one locale in the `supported` parameter";
->>>>>>> d2e96824
+
     assert!(!supported.is_empty(), "{}", EMPTY_ERR_MSG);
 
     Signal::derive(move || {
