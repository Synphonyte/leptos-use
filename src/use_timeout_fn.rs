<<<<<<< HEAD
use leptos::leptos_dom::helpers::TimeoutHandle;
use leptos::prelude::diagnostics::SpecialNonReactiveZone;
use leptos::prelude::wrappers::read::Signal;
use leptos::prelude::*;
use std::marker::PhantomData;
use std::sync::{Arc, Mutex};
use std::time::Duration;
=======
use leptos::*;
use std::marker::PhantomData;
>>>>>>> b07b6b7c

/// Wrapper for `setTimeout` with controls.
///
/// ## Demo
///
/// [Link to Demo](https://github.com/Synphonyte/leptos-use/tree/main/examples/use_timeout_fn)
///
/// ## Usage
///
/// ```
/// # use leptos::prelude::*;
/// # use leptos_use::{use_timeout_fn, UseTimeoutFnReturn};
/// #
/// # #[component]
/// # fn Demo() -> impl IntoView {
/// let UseTimeoutFnReturn { start, stop, is_pending, .. } = use_timeout_fn(
///     |i: i32| {
///         // do sth
///     },
///     3000.0
/// );
///
/// start(3);
/// #
/// # view! { }
/// # }
/// ```
///
/// ## Server-Side Rendering
///
/// On the server the callback will never be run. The returned functions are all no-ops and
/// `is_pending` will always be `false`.
pub fn use_timeout_fn<CbFn, Arg, D>(
    callback: CbFn,
    delay: D,
) -> UseTimeoutFnReturn<impl Fn(Arg) + Clone, Arg, impl Fn() + Clone>
where
    CbFn: Fn(Arg) + Clone + 'static,
    Arg: 'static,
    D: Into<MaybeSignal<f64>>,
{
<<<<<<< HEAD
    let delay = delay.into();

    let (is_pending, set_pending) = signal(false);

    let timer = Arc::new(Mutex::new(None::<TimeoutHandle>));

    let clear = {
        let timer = Arc::clone(&timer);

        move || {
            let timer = timer.lock().unwrap();
            if let Some(timer) = *timer {
                timer.clear();
=======
    let (is_pending, set_pending) = create_signal(false);

    let start;
    let stop;

    #[cfg(not(feature = "ssr"))]
    {
        use leptos::leptos_dom::helpers::TimeoutHandle;
        use std::cell::Cell;
        use std::rc::Rc;
        use std::time::Duration;

        let delay = delay.into();

        let timer = Rc::new(Cell::new(None::<TimeoutHandle>));

        let clear = {
            let timer = Rc::clone(&timer);

            move || {
                if let Some(timer) = timer.take() {
                    timer.clear();
                }
>>>>>>> b07b6b7c
            }
        };

        stop = {
            let clear = clear.clone();

            move || {
                set_pending.set(false);
                clear();
            }
        };

        start = {
            let timer = Rc::clone(&timer);
            let callback = callback.clone();

            move |arg: Arg| {
                set_pending.set(true);

<<<<<<< HEAD
    let start = {
        let timer = Arc::clone(&timer);
        let callback = callback.clone();
=======
                let handle = set_timeout_with_handle(
                    {
                        let timer = Rc::clone(&timer);
                        let callback = callback.clone();
>>>>>>> b07b6b7c

                        move || {
                            set_pending.set(false);
                            timer.set(None);

<<<<<<< HEAD
            let handle = set_timeout_with_handle(
                {
                    let timer = Arc::clone(&timer);
                    let callback = callback.clone();

                    move || {
                        set_pending.set(false);
                        *timer.lock().unwrap() = None;

                        #[cfg(debug_assertions)]
                        let _z = SpecialNonReactiveZone::enter();

                        callback(arg);
                    }
                },
                Duration::from_millis(delay.get_untracked() as u64),
            )
            .ok();

            *timer.lock().unwrap() = handle;
        }
    };
=======
                            #[cfg(debug_assertions)]
                            let prev = SpecialNonReactiveZone::enter();

                            callback(arg);

                            #[cfg(debug_assertions)]
                            SpecialNonReactiveZone::exit(prev);
                        }
                    },
                    Duration::from_millis(delay.get_untracked() as u64),
                )
                .ok();

                timer.set(handle);
            }
        };

        on_cleanup(clear);
    }

    #[cfg(feature = "ssr")]
    {
        let _ = set_pending;
        let _ = callback;
        let _ = delay;
>>>>>>> b07b6b7c

        start = move |_: Arg| ();
        stop = move || ();
    }

    UseTimeoutFnReturn {
        is_pending: is_pending.into(),
        start,
        stop,
        _marker: PhantomData,
    }
}

/// Return type of [`use_timeout_fn`].
pub struct UseTimeoutFnReturn<StartFn, StartArg, StopFn>
where
    StartFn: Fn(StartArg) + Clone,
    StopFn: Fn() + Clone,
{
    /// Whether the timeout is pending. When the `callback` is called this is set to `false`.
    pub is_pending: Signal<bool>,

    /// Start the timeout. The `callback` will be called after `delay` milliseconds.
    pub start: StartFn,

    /// Stop the timeout. If the timeout was still pending the `callback` is not called.
    pub stop: StopFn,

    _marker: PhantomData<StartArg>,
}<|MERGE_RESOLUTION|>--- conflicted
+++ resolved
@@ -1,15 +1,9 @@
-<<<<<<< HEAD
 use leptos::leptos_dom::helpers::TimeoutHandle;
 use leptos::prelude::diagnostics::SpecialNonReactiveZone;
-use leptos::prelude::wrappers::read::Signal;
 use leptos::prelude::*;
 use std::marker::PhantomData;
 use std::sync::{Arc, Mutex};
 use std::time::Duration;
-=======
-use leptos::*;
-use std::marker::PhantomData;
->>>>>>> b07b6b7c
 
 /// Wrapper for `setTimeout` with controls.
 ///
@@ -51,22 +45,9 @@
     Arg: 'static,
     D: Into<MaybeSignal<f64>>,
 {
-<<<<<<< HEAD
     let delay = delay.into();
 
     let (is_pending, set_pending) = signal(false);
-
-    let timer = Arc::new(Mutex::new(None::<TimeoutHandle>));
-
-    let clear = {
-        let timer = Arc::clone(&timer);
-
-        move || {
-            let timer = timer.lock().unwrap();
-            if let Some(timer) = *timer {
-                timer.clear();
-=======
-    let (is_pending, set_pending) = create_signal(false);
 
     let start;
     let stop;
@@ -80,16 +61,16 @@
 
         let delay = delay.into();
 
-        let timer = Rc::new(Cell::new(None::<TimeoutHandle>));
+        let timer = Arc::new(Mutex::new(None::<TimeoutHandle>));
 
         let clear = {
-            let timer = Rc::clone(&timer);
+            let timer = Arc::clone(&timer);
 
             move || {
-                if let Some(timer) = timer.take() {
+                let timer = timer.lock().unwrap();
+                if let Some(timer) = *timer {
                     timer.clear();
                 }
->>>>>>> b07b6b7c
             }
         };
 
@@ -103,65 +84,32 @@
         };
 
         start = {
-            let timer = Rc::clone(&timer);
+            let timer = Arc::clone(&timer);
             let callback = callback.clone();
 
             move |arg: Arg| {
                 set_pending.set(true);
 
-<<<<<<< HEAD
-    let start = {
-        let timer = Arc::clone(&timer);
-        let callback = callback.clone();
-=======
                 let handle = set_timeout_with_handle(
                     {
-                        let timer = Rc::clone(&timer);
+                        let timer = Arc::clone(&timer);
                         let callback = callback.clone();
->>>>>>> b07b6b7c
 
                         move || {
                             set_pending.set(false);
-                            timer.set(None);
+                            *timer.lock().unwrap() = None;
 
-<<<<<<< HEAD
-            let handle = set_timeout_with_handle(
-                {
-                    let timer = Arc::clone(&timer);
-                    let callback = callback.clone();
-
-                    move || {
-                        set_pending.set(false);
-                        *timer.lock().unwrap() = None;
-
-                        #[cfg(debug_assertions)]
-                        let _z = SpecialNonReactiveZone::enter();
-
-                        callback(arg);
-                    }
-                },
-                Duration::from_millis(delay.get_untracked() as u64),
-            )
-            .ok();
-
-            *timer.lock().unwrap() = handle;
-        }
-    };
-=======
                             #[cfg(debug_assertions)]
-                            let prev = SpecialNonReactiveZone::enter();
+                            let _z = SpecialNonReactiveZone::enter();
 
                             callback(arg);
-
-                            #[cfg(debug_assertions)]
-                            SpecialNonReactiveZone::exit(prev);
                         }
                     },
                     Duration::from_millis(delay.get_untracked() as u64),
                 )
                 .ok();
 
-                timer.set(handle);
+                *timer.lock().unwrap() = handle;
             }
         };
 
@@ -173,7 +121,6 @@
         let _ = set_pending;
         let _ = callback;
         let _ = delay;
->>>>>>> b07b6b7c
 
         start = move |_: Arg| ();
         stop = move || ();
