--- conflicted
+++ resolved
@@ -3,18 +3,16 @@
 The format is based on [Keep a Changelog](https://keepachangelog.com/en/1.0.0/),
 and this project adheres to [Semantic Versioning](https://semver.org/spec/v2.0.0.html).
 
-<<<<<<< HEAD
 ## [0.14.0-beta1] - 2024-09-02
 
 Ported everything to Leptos 0.7
 Some example don't run yet.
-=======
+
 ## [0.13.3] - 2024-09-02
 
 ### Fix 🍕
 
 - Fixed `use_color_mode` with cookies enabled
->>>>>>> 1a189cf7
 
 ## [0.13.2] - 2024-09-02
 
