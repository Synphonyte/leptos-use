# Changelog

The format is based on [Keep a Changelog](https://keepachangelog.com/en/1.0.0/),
and this project adheres to [Semantic Versioning](https://semver.org/spec/v2.0.0.html).

## [Unreleased] - 

### New Functions 🚀

<<<<<<< HEAD
- `use_web_notification` - thanks for the help @centershocks44
- `use_infinite_scroll`

### Breaking Changes 🛠

- `use_scroll` returns `impl Fn(T) + Clone` instead of `Box<dyn Fn(T)>`.

### Other Changes 🔥

- `UseScrollReturn` is now documented

## [0.7.2] - 2023-10-21

### Fixes 🍕

-  Some functions still used `window()` which could lead to panics in SSR. This is now fixed.
  Specifically for `use_draggable`.
=======
- `use_service_worker`
>>>>>>> 65f8b89d

## [0.7.1] - 2023-10-02 

### New Function 🚀

- `use_sorted`

## [0.7.0] - 2023-09-30

### New Functions 🚀

- `use_timestamp`
- `use_idle`
- `use_document`
- `use_window`
- `use_geolocation`
- `signal_debounced`
- `signal_throttled`

### Breaking Changes 🛠

- Leptos version is now 0.5
- No `cx: Scope` params are supported/needed anymore because of the changes in Leptos.
  Please check the release notes of Leptos 0.5 for how to upgrade.
- `watch` is now deprecated in favor of `leptos::watch` and will be removed in a future release.
  `watch_with_options` will continue to exist.
- `use_event_listener_with_options` now takes a `UseEventListenerOptions` instead of
  a `web_sys::AddEventListenerOptions`.
- `use_mutation_observer_with_options` now takes a `UseMutationObserverOptions` instead of
  a `web_sys::MutationObserverInit`.
- `use_websocket`:
    - takes now a `&str` instead of a `String` as its `url` parameter.
    - same for the returned `send` method.
    - The `ready_state` return type is now renamed to `ConnectionReadyState` instead of `UseWebSocketReadyState`.
    - The returned signals  `ready_state`, `message`, `message_bytes` have now the type
      `Signal<...>` instead of `ReadSignal<...>` to make them more consistent with other functions.
    - The options `reconnect_limit` and `reconnect_interval` now take a `u64` instead of `Option<u64>` to improve DX.
    - The option `manual` has been renamed to `immediate` to make it more consistent with other functions.
      To port please note that `immediate` is the inverse of `manual` (`immediate` = `!manual`).
    - Added documentation how pass it ergonomically as context.
- `use_color_mode`:
    - The optional `on_changed` handler parameters have changed slightly. Please refer to the docs for more details.
- Throttled or debounced functions cannot be `FnOnce` anymore.
- All traits `ClonableFn...` have been removed.

### Other Changes 🔥

- `use_websocket` can use relative urls now
- Callbacks in options don't require to be cloneable anymore
- Callback in `use_raf_fn` doesn't require to be cloneable anymore
- All (!) functions can now be safely called on the server. Specifically this includes the following that before
  panicked on the server:
    - `use_scroll`
    - `use_event_listener`
    - `use_element_hover`
    - `on_click_outside`
    - `use_drop_zone`
    - `use_element_size`
    - `use_element_visibility`
    - `use_resize_observer`
    - `use_intersection_observer`
    - `use_mutation_observer`

### Fixes 🍕

- `use_element_visibility` didn't work in some cases on Chrome properly. This has been fixed.

## [0.6.3] - 2023-08-12

### Fixes 🍕

- `use_websocket` panicked after unmount

## [0.6.2] - 2023-08-03

### Fixes 🍕

- `use_event_listener_with_options` removes the handlers now correctly.

## [0.6.1] - 2023-08-03

### Fixes 🍕

- `use_storage` now uses `.get_untracked()` to avoid warnings.

## [0.6.0] - 2023-07-17

### New Functions 🚀

- `use_draggable`
- `use_to_string`
- `is_err`
- `is_ok`
- `is_none`
- `is_some`
- `use_raf_fn`

### Breaking Changes 🛠

- The following functions now accept a `MaybeRwSignal` as their initial/default value which means
  you can use a synchronized `RwSignal` in those places.
    - `use_color_mode`
    - `use_cycle_list`
    - `use_favicon`
    - `use_storage`
    - `use_local_storage`
    - `use_session_storage`
- Instead of returning `ReadSignal`, the following functions now return `Signal`.
    - `use_color_mode`
    - `use_favicon`
    - `use_storage`
    - `use_local_storage`
    - `use_session_storage`

### Fixes 🍕

- `use_drop_zone` now uses `.get_untracked()` in event handlers

## [0.5.0] - 2023-07-15

### New Functions 🚀

- `use_drop_zone`
- `use_websocket` (thanks @sectore)
- `use_intl_number_format`

### Changes 🔥

- Crate is ready for Server-Side Rendering. Enable feature `ssr` like you do for `leptos`.

## [0.4.1] - 2023-07-07

### New Functions 🚀

- `use_window_focus`
- `use_window_scroll`
- `use_document_visibility`

## [0.4.0] - 2023-07-03

### Breaking Changes 🛠

- Required `leptos` version is now 0.4
- Following the changes in `leptos` there is no longer a `stable` crate feature required in order to use this library
  with a stable toolchain.
  If you want to use it with a nightly toolchain you have to enable the `nightly` feature only on `leptos` directly.
  No change is required for `leptos-use` itself.

## [0.3.3] - 2023-06-24

### New Functions 🚀

- `use_color_mode`
- `use_cycle_list`
- `use_active_element`

### Changes 🔥

- You can now use this crate with the `stable` toolchain (thanks @lpotthast)
- Set leptos dependency to `default-features = false` in order to enable SSR.

## [0.3.2] - 2023-06-17

### New Functions 🚀

- `use_css_var`
- `use_element_hover`

## [0.3.1] - 2023-06-15

### New Functions 🚀

- `use_interval_fn`
- `use_interval`

## [0.3.0] - 2023-06-13

### Breaking Changes 🛠

- `use_event_listener` no longer returns a `Box<dyn Fn()>` but a `impl Fn() + Clone`

### Changes 🔥

- You can now specify a `&str` or `Signal<String>` with CSS selectors wherever a node ref is accepted
- Callbacks of the following functions no longer require `Clone`
    - `use_resize_observer`
    - `use_intersection_observer`
- These functions now also accept multiple target elements in addition to a single one:
    - `use_resize_observer`
    - `use_intersection_observer`

### New Functions 🚀

- `whenever`
- `use_mutation_observer`
- `use_abs`
- `on_click_outside`

## [0.2.1] - 2023-06-11

### New Functions

- `use_intersection_observer`
- `use_element_visibility`

## [0.2.0] - 2023-06-11

### Breaking Changes

- `watch` doesn't accept `immediate` as a direct argument anymore. This is only provided by the option variant.
- `watch` has now variant `watch_with_options` which allows for debouncing and throttling.

### New Functions

- `use_storage`
- `use_local_storage`
- `use_session_storage`
- `watch_debounced`
- `watch_throttled`
- `watch_pausable`
- `use_ceil`
- `use_round`
- `use_media_query`
- `use_preferred_dark`
- `use_preferred_contrast`
- `use_favicon`
- `use_breakpoints`

### Other Changes

- Function count badge in readme

## [0.1.8/9] - 2023-06-05

- Fixed documentation and doc tests running for functions behind `#[cfg(web_sys_unstable_apis)]`

## [0.1.7] - 2023-06-05

### New Function

- `use_element_size`

## [0.1.6] - 2023-06-03

### Changes

- Fixed documentation so all feature are documented

## [0.1.5] - 2023-06-03

### New Functions

- `use_floor`
- `use_max`
- `use_min`

### Changes

- New feature: `math` that has to be activated in order to use the math functions.

## [0.1.4] - 2023-06-02

### New Functions

- `use_supported`
- `use_resize_observer`
- `watch`
- `use_mouse`

### Changes

- Use the crate `default-struct-builder` to provide ergonimic function options.

## [0.1.3] - 2023-05-28

### New Functions

- `use_scroll`
- `use_debounce_fn`

### Other Changes

- Better and more beautiful demo integration into the guide.<|MERGE_RESOLUTION|>--- conflicted
+++ resolved
@@ -7,9 +7,9 @@
 
 ### New Functions 🚀
 
-<<<<<<< HEAD
-- `use_web_notification` - thanks for the help @centershocks44
+- `use_web_notification` - @centershocks44
 - `use_infinite_scroll`
+- `use_service_worker` - @lpotthast
 
 ### Breaking Changes 🛠
 
@@ -25,9 +25,6 @@
 
 -  Some functions still used `window()` which could lead to panics in SSR. This is now fixed.
   Specifically for `use_draggable`.
-=======
-- `use_service_worker`
->>>>>>> 65f8b89d
 
 ## [0.7.1] - 2023-10-02 
 
