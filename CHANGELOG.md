# Changelog

The format is based on [Keep a Changelog](https://keepachangelog.com/en/1.0.0/),
and this project adheres to [Semantic Versioning](https://semver.org/spec/v2.0.0.html).

<<<<<<< HEAD
=======
## [0.16.0-beta] - 2025-03-20

### Breaking Change 🛠

- Updated dependency Leptos to version `0.8.0-beta` (thanks to @ifiokjr)

### Special thanks to our sponsor
- @spencewenski

## [0.16.0-alpha] - 2025-03-17

### Breaking Changes 🛠

- Removed the feature `spin` and it's backend integration dependency `leptos-spin` (thanks to @ifiokjr)
- Updated dependency Leptos to version `0.8.0-alpha` (thanks to @ifiokjr)
- Updated dependency getrandom to version `0.3`
- Updated dependency rand to version `0.9`

### Special thanks to our sponsor
- @spencewenski

>>>>>>> bb41220e
## [0.15.7] - 2025-03-17

### Change

- Updated codee version to 0.3.0 in line with the latest 0.7 Leptos versions

### Special thanks to our sponsor
- @spencewenski


## [0.15.6] - 2025-02-08

### Fix 🍕

- Fixed `use_storage` overwriting stored values with SSR (thanks to @BakerNet).

### Special thanks to our sponsor
- @spencewenski


## [0.15.5] - 2025-01-15

### Fix 🍕

- `sync_signal` with `immediate = true` now syncs the signals on the server once initially. This fixes `use_color_mode`
  with cookies enabled to give wrong results during SSR.

### Special thanks to our sponsor
- @spencewenski


## [0.15.4] - 2025-01-15

### Fixes 🍕

- downgraded codee to 0.2.0 to be compatible with Leptos 0.7
- fixed `use_mutation_observer` (thanks to @bpwarner)

### Changes 🔥

- improxed DX: implemented `Clone + Copy` for `UseDropZoneReturn` (thanks to @mahmoud-eltahawy)

### Special thanks to our sponsor
- @spencewenski


## ~~[0.15.3] - 2025-01-08~~ (yanked)

### New Function 🚀

- `use_calendar`

### Fix 🍕

- added `Debug` to `Size` (thanks to @Ahlman)

### Special thanks to our sponsor
- @spencewenski

## [0.15.2] - 2025-01-03

### Fixes 🍕

- Fixed path of `use_color_mode` cookie
- `ElementMaybeSignal` and `ElementsMaybeSignal` are now properly `Clone` and `Copy`

### Special thanks to our sponsor
- @spencewenski

## [0.15.1] - 2024-12-31

### Fixes 🍕

- Fixed `use_element_hover` not properly cancelling it's timeout (thanks to @jcold).
- Fixed `use_storage` not writing default values.
- Fixed unidirectional `sync_signal` not syncing properly.

### Special thanks to our sponsors
- @spencewenski
- [LeftClick](https://www.leftclick.cloud/)


## [0.15.0] - 2024-12-17

### New Functions 🚀

- `signal_throttled` and `signal_debounced` now have `..._local` variants (thanks to @bicarlsen)

### Breaking Changes 🛠

- `use_storage` now accepts a Signal as it's `key` parameter (thanks to [LeftClick](https://www.leftclick.cloud/))
- `use_websocket` now supports sending heartbeats (thanks to [LeftClick](https://www.leftclick.cloud/))

### Fix 🍕

- Fixed `use_storage` to actually remove the key when `remove` is called (thanks to @flaviopezzini)

### Special thanks to our sponsors
- @spencewenski
- [LeftClick](https://www.leftclick.cloud/)

## [0.14.0] - 2024-12-01

### Highlights since 0.13

- Updated to Leptos 0.7
- Refactored `ElementMaybeSignal` and `ElementsMaybeSignal` to have a simpler implementation. For the vast majority
  of cases this should continue to work as before.
- Almost everything returned from functions is now `Send + Sync`.

### Changes since 0.14.0-rc5

- Updated Leptos to use stable 0.7 version
- Updated wasm-bindgen to 0.2.96
- Updated web-sys 0.3.73

Special thanks to our sponsor:
- @spencewenski

## [0.14.0-rc5] - 2024-11-27

- fixed error messages for get_header
- added Send + Sync to storage return closure

Special thanks to our sponsor:
- @spencewenski

## [0.14.0-rc4] - 2024-11-26

- Updated to Leptos 0.7.0-rc2
- Fixed WASM on the serverside (thanks to @GuillaumeDelorme)
- Fixed `use_storage`.
- Made all returned closures `Send + Sync`.

Special thanks to our sponsor:
- @spencewenski

## [0.14.0-rc3] - 2024-11-14

- Fixed potential SSR panic in use_locale(s) (thanks to @veigaribo)
- Make `use_locale` prioritize user preferred locales over app preferred ones

## [0.14.0-rc2] - 2024-11-10

- Updated to Leptos 0.7.0-rc1
- Updated to web-sys 0.3.72 and unpinned version (thanks to @sabify)
- Added dependabot (thanks to @sabify)
- Reverted use_user_media to have video enabled by default
- Fixed exponential increase on websocket reconnects

## [0.14.0-rc1] - 2024-11-06

- Fixed MediaTrackConstraints dependency (thanks to @mollymorphous)
- Fixed warnings and tests (thanks to @SleeplessOne1917 and @jheuel)
- Unpinned the wasm-bindgen version (thanks to @jheuel)

## [0.14.0-rc0] - 2024-11-03

- Latest changes up to version 0.13.7 ported
- Updated to Leptos 0.7.0-rc0

## [0.14.0-gamma2] - 2024-10-16

- Updated to Leptos 0.7.0-gamma3 by using `Signal` instead of `MaybeSignal`

## [0.14.0-gamma1] - 2024-10-10

- Adapted to the latest changes in Leptos (thanks to @BakerNet and @nikessel)
- Fixed all the examples
- `use_active_element` ported
- `use_drop_zone` now returns `Signal<Vec<SendSignal<web_sys::File>>>` instead of `Signal<Vec<web_sys::File>, LocalStorage>` 
  to make it easier to use with `<For>`

## [0.14.0-beta4] - 2024-09-15

- Latest changes from version 0.13.4 and 0.13.5 ported

## [0.14.0-beta3] - 2024-09-02

### Breaking Changes 🛠

- Refactored `ElementMaybeSignal` and `ElementsMaybeSignal` to have a simpler implementation. For the vast majority
  of cases this should continue to work as before.

## [0.14.0-beta2] - 2024-09-09

### Change 🔥

- Latest Leptos 0.7 beta changed the trigger trait method (thanks to @BakerNet)
- Latest changes from version 0.13.3 ported

## [0.14.0-beta1] - 2024-09-02

Ported everything to Leptos 0.7
Some example don't run yet.

## [0.13.12] - 2025-01-03

- Fixed path of `use_color_mode` cookie

Thanks to our generous sponsor:
- @spencewenski

## [0.13.11] - 2024-11-22

- Updated web-sys version to 0.3.72

Thanks to our generous sponsor:
- @spencewenski

## [0.13.10] - 2024-11-14

- Fixed potential SSR crash in `use_locale(s)` (thanks to @veigaribo)

## [0.13.9] - 2024-11-10

- Reverted use_user_media to have video enabled by default
- Fixed exponential increase on websocket reconnects

## [0.13.8] - 2024-11-06

- Backported fixes from 0.14.0-rc1

## [0.13.7] - 2024-10-20

- Added video and audio options to `use_user_media` (thanks to @sauloco).
- Fixed cookies in SSR (thanks to @jim-taylor-business).

## [0.13.6] - 2024-10-20

- Updated leptos-spin version to 0.2 (thanks to @tqq1994516).

## [0.13.5] - 2024-09-15

### New Function 🚀

- `use_textarea_autosize`

## [0.13.4] - 2024-09-05

### Fix 🍕

- `use_websocket` now returns a signal for the websocket instance so the user can actually use it. Before it always
  returned `None`.

## [0.13.3] - 2024-09-02

### Fix 🍕

- Fixed `use_color_mode` with cookies enabled

## [0.13.2] - 2024-09-02

### Fix 🍕

- Fixed web-sys `unstable_apis` flag for `use_web_lock`

## [0.13.1] - 2024-09-01 

### New Functions 🚀

- `use_web_lock`
- `use_window_size`

### Change 🔥

- `UseWebsocket::protocols` now supports a signal. It is read right before `open` is called. (thanks to @zakstucke) 

## [0.13.0] - 2024-08-28

### New Functions 🚀

- `use_toggle`
- `use_prefers_reduced_motion` (thanks to @hcandelaria)

### Breaking Changes 🛠

- `use_websocket` now supports different types for sending and receiving messages
- `SyncSignalOptions` now can take now either transformations or assignment functions but not both.
- updated to `codee` version 0.2.0

### Fixes 🍕

- `use_websocket` fixed error with cleanup and reconnect (thanks to @BakerNet).

### New Features 🚀

- There is now a feature for almost every function to get better compile and rust-analyzer times.
- `use_web_notification` now supports the `vibrate` option (thanks to @hcandelaria).
- `UseDocument` now supports a whole bunch of methods more from `document` (thanks to @luckynumberke7in).

## [0.12.0] - 2024-08-14

> Make sure you also update `cargo-leptos` to the latest version if you use that.

### Breaking Changes 🛠

- Updated to web_sys 0.3.70 which unfortunately is breaking some things.
- `use_clipboard` doesn't need the unstable flags anymore.
- `use_locale` now uses `unic_langid::LanguageIdentifier` and proper locale matching (thanks to @mondeja).
- Removed `UseMouseEventExtractorDefault` and reworked `UseMouseCoordType` (thanks to @carloskiki)
- `use_preferred_dark` and `use_color_mode` now try to read the `Sec-CH-Prefers-Color-Scheme` header in SSR. This brings
  the necessity to enable an additional feature for them (`axum` / `actix` / `spin`).

### Fixes 🍕

- Fixed the codec chapter in the book to refer to crate `codee`.

## [0.11.4] - 2024-08-12

### New Features 🚀

- `use_web_notification` now supports the options `renotify`, `silent` and `image` (thanks to @hcandelaria).
- `sync_signal` no supports the options `assign_ltr` and `assign_rtl`.

## [0.11.3] - 2024-07-31

### Fix 🍕

- Made `use_timeout_fn` SSR-safe

## [0.11.2] - 2024-07-30

### Change 🔥

- `use_locale` has now a supported locale list.

## (yanked) [0.11.1] - 2024-07-28 

### New Functions 🚀

- `use_locale` (thanks to @BrandonDyer64)
- `use_locales` (thanks to @BrandonDyer64)
- `header` – Standard implementations for reading a header on the server.

## [0.11.0] - 2024-07-27

### New Functions 🚀

- `use_user_media`

### New Features 🚀

- Codecs:
    - All codecs now live in their own crate `codee`
    - There are now binary codecs in addition to string codecs.
        - `FromToBytesCodec`
        - `WebpackSerdeCodec`
        - `BincodeSerdeCodec`
        - `ProstCodec` (see also the section "Breaking Changes 🛠" below)
    - Every binary codec can be used as a string codec with the `Base64` wrapper which encodes the binary data as a
      base64
      string.
        - This required feature `base64`
        - It can be wrapped for example like this: `Base64<WebpackSerdeCodec>`.
    - There is now an `OptionCodec` wrapper that allows to wrap any string codec that encodes `T` to encode `Option<T>`.
        - Use it like this: `OptionCodec<FromToStringCodec<f64>>`.

- `ElementMaybeSignal` is now implemented for `websys::HtmlElement` (thanks to @blorbb).
- `UseStorageOptions` now has `delay_during_hydration` which has to be used when you conditionally show parts of
  the DOM controlled by a value from storage. This leads to hydration errors which can be fixed by setting this new
  option to `true`.
- `cookie::SameSite` is now re-exported
- Changing the signal returned by `use_cookie` now tries and changes the headers during SSR.
- New book chapter about codecs
- The macro `use_derive_signal!` is now exported (thanks to @mscofield0).

### Breaking Changes 🛠

- `UseStorageOptions` and `UseEventSourceOptions` no longer accept a `codec` value because this is already provided as a
  generic parameter to the respective function calls.
- Codecs have been refactored. There are now two traits that codecs implement: `Encoder` and `Decoder`. The
  trait `StringCodec` is gone. The methods are now associated methods and their params now always take references.
    - `JsonCodec` has been renamed to `JsonSerdeCodec`.
    - The feature to enable this codec is now called `json_serde` instead of just `serde`.
    - `ProstCodec` now encodes as binary data. If you want to keep using it with string data you can wrap it like
      this: `Base64<ProstCodec>`.
    - All of these structs, traits and features now live in their own crate called `codee`
    - A bunch of new codecs are available. Have a look at the docs for crate `codee`.
- `use_websocket`:
    - `UseWebsocketOptions` has been renamed to `UseWebSocketOptions` (uppercase S) to be consistent with the return
      type.
    - `UseWebSocketOptions::reconnect_limit` and `UseEventSourceOptions::reconnect_limit` is now `ReconnectLimit`
      instead
      of `u64`. Use `ReconnectLimit::Infinite` for infinite retries or `ReconnectLimit::Limited(...)` for limited
      retries.
    - `use_websocket` now uses codecs to send typed messages over the network.
        - When calling you have give type parameters for the message type and the
          codec: `use_websocket::<String, WebpackSerdeCodec>`
        - You can use binary or string codecs.
        - The `UseWebSocketReturn::send` closure now takes a `&T` which is encoded using the codec.
        - The `UseWebSocketReturn::message` signal now returns an `Option<T>` which is decoded using the codec.
        - `UseWebSocketReturn::send_bytes` and `UseWebSocketReturn::message_bytes` are gone.
        - `UseWebSocketOptions::on_message` and `UseWebSocketOptions::on_message_bytes` have been renamed
          to `on_message_raw` and `on_message_raw_bytes`.
        - The new `UseWebSocketOptions::on_message` takes a `&T`.
        - `UseWebSocketOptions::on_error` now takes a `UseWebSocketError` instead of a `web_sys::Event`.
- `use_storage` now always saves the default value to storage if the key doesn't exist yet.
- Renamed `BreakpointsSematic` to `BreakpointsSemantic` and `breakpoints_sematic` to `breakpoints_semantic`
  (note the `n`) (thanks to @mondeja).

### Fixes 🍕

- Fixed auto-reconnect in `use_websocket`
- Fixed typo in compiler error messages in `use_cookie` (thanks to @SleeplessOne1917).
- Fixed potential signal out of scope issue with `use_raf_fn`

### Other Changes 🔥

- Better links in docs that work both in the book and in rustdoc (thanks to @mondeja).
- Better CI/CD (thanks to @EstebanBorai).

## [0.10.10] - 2024-05-10

### Change 🔥

- Added compile-time warning when you use `ssr` feature with `wasm32`. You can enable `wasm_ssr` to remove the warning.

## [0.10.9] - 2024-04-27

### Fixes 🍕

- Fixed `use_color_mode` without cookies and make cookies sync properly with local storage
- Fixed `use_infinite_scroll` edge case bug with disposed signals

## [0.10.8] - 2024-04-19

### Change 🔥

- `use_cookie` now supports Spin out of the box (thanks to @javierEd).

## [0.10.7] - 2024-04-10

### New Function 🚀

- `sync_signal`

### Change 🔥

- `use_color_mode` now supports cookies.

## [0.10.6] - 2024-04-02

### Fixes 🍕

- Corrected docs of `use_cookie`'s `max-age` unit to milliseconds (thanks to @sify21).
- Fixed setting multiple cookies in the browser (thanks to @sbking).

## [0.10.5] - 2024-03-12

### Fix 🍕

- Fixed SSR detection from an url query parameter for `use_color_mode` (thanks to @mondeja).

## [0.10.4] - 2024-03-05

### New Functions 🚀

- `use_event_source`

### Changes 🔥

- Wrapped callbacks in a non-reactive zone to remove potential warnings.
- Updated SSR chapter in the book to make it more clear and beginner-friendly (thanks to @flupke).

## [0.10.3] - 2024-02-23

### New Functions 🚀

- `use_or`
- `use_and`
- `use_not`

### Fix 🍕

- Removed signal warnings from `use_websocket`'s `send...` methods.

### Changes 🔥

- `use_color_mode` now supports detection from an url query parameter. (thanks to @mondeja)

## [0.10.2] - 2024-02-09

### New Functions 🚀

- `use_permission`
- `use_clipboard`
- `use_timeout_fn`

## [0.10.1] - 2024-01-31

### Fix 🍕

- Fixed docs.rs build

## [0.10.0] - 2024-01-31

### New Functions 🚀

- `use_broadcast_channel`
- `use_cookie` (thanks to @rakshith-ravi)
- `use_mouse_in_element`
- `use_device_orientation` (thanks to @mondeja)
- `use_device_pixel_ratio` (thanks to @mondeja)
- `use_element_bounding`

### Breaking Changes 🛠

- The `leptos` version is now 0.6
- The trait `Codec` has been renamed to `StringCodec` and has been moved to `util::StringCodec`.
    - The struct `StringCodec` has been renamed to `FromToStringCodec` and has been moved to `util::FromToStringCodec`.
    - The structs `JsonCodec` and `ProstCodec` have been moved to `util` as well.
- The function `use_storage` now requires type parameters for the stored type and the codec like all the other
  `...storage...` functions.

### Fixes 🍕

- Fixed `use_geolocation` SSR compile issue
- Fixed `use_intl_number_format` maximum fraction digits option

### Changes 🔥

- The `UseMouseReturn` signals `x`, `y`, and `source_type` are now of type `Signal<f64>` instead of `ReadSignal<f64>`.
- You can now convert `leptos::html::HtmlElement<T>` into `Element(s)MaybeSignal`. This should make functions a lot
  easier to use in directives.
- There's now a chapter in the book especially for `Element(s)MaybeSignal`.
- Throttled or debounced callbacks (in watch\__ or _\_fn) no longer are called after the containing scope was cleaned
  up.
- The document returned from `use_document` now supports the methods `query_selector` and `query_selector_all`.

## [0.9.0] - 2023-12-06

### New Functions 🚀

- `use_display_media` (thanks to @seanaye)

### Breaking Changes 🛠

- (@feral-dot-io) The use `use_<type>_storage` functions have been rewritten to use `Codec`s instead of always
  requiring `serde`.
    - This also removes the feature `storage`
    - By default the `StringCodec` is used which relies on types implementing `FromString + ToString`
    - If you want to use `JsonCodec` you have to enable the feature `serde`
    - If you want to use `ProstCodec` (new!) you have to enable the feature `prost`.
- (@feral-dot-io) The Rust flag `--cfg=web_sys_unstable_apis` is not needed anymore since relevant `web_sys` APIs are
  now stable.
  This affects in particular
    - `use_element_size`
    - `use_resize_observer`

### Fixes 🍕

- `use_raf_fn` and `use_timestamp` no longer spam warnings because of `get`ting signals outside of reactive contexts.
- `use_infinite_scroll` no longer calls the callback twice for the same event
- `use_scroll` now uses `try_get_untracked` in the debounced callback to avoid panics if the context has been destroyed
  while the callback was waiting to be called.
- `use_idle` works properly now (no more idles too early).
- `use_web_notification` doesn't panic on the server anymore.

## [0.8.2] - 2023-11-09

### Fixes 🍕

- Fixed SSR for
    - use_timestamp
    - use_raf_fn
    - use_idle

## [0.8.1] - 2023-10-28

### Fixes 🍕

- Using strings for `ElementMaybeSignal` and `ElementsMaybeSignal` is now SSR safe.
    - This fixes specifically `use_color_mode` to work on the server.

## [0.8.0] - 2023-10-24

### New Functions 🚀

- `use_web_notification` (thanks to @centershocks44)
- `use_infinite_scroll`
- `use_service_worker` (thanks to @lpotthast)

### Breaking Changes 🛠

- `use_scroll` returns `impl Fn(T) + Clone` instead of `Box<dyn Fn(T)>`.

### Other Changes 🔥

- `UseScrollReturn` is now documented

## [0.7.2] - 2023-10-21

### Fixes 🍕

- Some functions still used `window()` which could lead to panics in SSR. This is now fixed.
  Specifically for `use_draggable`.

## [0.7.1] - 2023-10-02

### New Function 🚀

- `use_sorted`

## [0.7.0] - 2023-09-30

### New Functions 🚀

- `use_timestamp`
- `use_idle`
- `use_document`
- `use_window`
- `use_geolocation`
- `signal_debounced`
- `signal_throttled`

### Breaking Changes 🛠

- Leptos version is now 0.5
- No `cx: Scope` params are supported/needed anymore because of the changes in Leptos.
  Please check the release notes of Leptos 0.5 for how to upgrade.
- `watch` is now deprecated in favor of `leptos::watch` and will be removed in a future release.
  `watch_with_options` will continue to exist.
- `use_event_listener_with_options` now takes a `UseEventListenerOptions` instead of
  a `web_sys::AddEventListenerOptions`.
- `use_mutation_observer_with_options` now takes a `UseMutationObserverOptions` instead of
  a `web_sys::MutationObserverInit`.
- `use_websocket`:
    - takes now a `&str` instead of a `String` as its `url` parameter.
    - same for the returned `send` method.
    - The `ready_state` return type is now renamed to `ConnectionReadyState` instead of `UseWebSocketReadyState`.
    - The returned signals `ready_state`, `message`, `message_bytes` have now the type
      `Signal<...>` instead of `ReadSignal<...>` to make them more consistent with other functions.
    - The options `reconnect_limit` and `reconnect_interval` now take a `u64` instead of `Option<u64>` to improve DX.
    - The option `manual` has been renamed to `immediate` to make it more consistent with other functions.
      To port please note that `immediate` is the inverse of `manual` (`immediate` = `!manual`).
    - Added documentation how pass it ergonomically as context.
- `use_color_mode`:
    - The optional `on_changed` handler parameters have changed slightly. Please refer to the docs for more details.
- Throttled or debounced functions cannot be `FnOnce` anymore.
- All traits `ClonableFn...` have been removed.

### Other Changes 🔥

- `use_websocket` can use relative urls now
- Callbacks in options don't require to be cloneable anymore
- Callback in `use_raf_fn` doesn't require to be cloneable anymore
- All (!) functions can now be safely called on the server. Specifically this includes the following that before
  panicked on the server:
    - `use_scroll`
    - `use_event_listener`
    - `use_element_hover`
    - `on_click_outside`
    - `use_drop_zone`
    - `use_element_size`
    - `use_element_visibility`
    - `use_resize_observer`
    - `use_intersection_observer`
    - `use_mutation_observer`

### Fixes 🍕

- `use_element_visibility` didn't work in some cases on Chrome properly. This has been fixed.

## [0.6.3] - 2023-08-12

### Fixes 🍕

- `use_websocket` panicked after unmount

## [0.6.2] - 2023-08-03

### Fixes 🍕

- `use_event_listener_with_options` removes the handlers now correctly.

## [0.6.1] - 2023-08-03

### Fixes 🍕

- `use_storage` now uses `.get_untracked()` to avoid warnings.

## [0.6.0] - 2023-07-17

### New Functions 🚀

- `use_draggable`
- `use_to_string`
- `is_err`
- `is_ok`
- `is_none`
- `is_some`
- `use_raf_fn`

### Breaking Changes 🛠

- The following functions now accept a `MaybeRwSignal` as their initial/default value which means
  you can use a synchronized `RwSignal` in those places.
    - `use_color_mode`
    - `use_cycle_list`
    - `use_favicon`
    - `use_storage`
    - `use_local_storage`
    - `use_session_storage`
- Instead of returning `ReadSignal`, the following functions now return `Signal`.
    - `use_color_mode`
    - `use_favicon`
    - `use_storage`
    - `use_local_storage`
    - `use_session_storage`

### Fixes 🍕

- `use_drop_zone` now uses `.get_untracked()` in event handlers

## [0.5.0] - 2023-07-15

### New Functions 🚀

- `use_drop_zone`
- `use_websocket` (thanks @sectore)
- `use_intl_number_format`

### Changes 🔥

- Crate is ready for Server-Side Rendering. Enable feature `ssr` like you do for `leptos`.

## [0.4.1] - 2023-07-07

### New Functions 🚀

- `use_window_focus`
- `use_window_scroll`
- `use_document_visibility`

## [0.4.0] - 2023-07-03

### Breaking Changes 🛠

- Required `leptos` version is now 0.4
- Following the changes in `leptos` there is no longer a `stable` crate feature required in order to use this library
  with a stable toolchain.
  If you want to use it with a nightly toolchain you have to enable the `nightly` feature only on `leptos` directly.
  No change is required for `leptos-use` itself.

## [0.3.3] - 2023-06-24

### New Functions 🚀

- `use_color_mode`
- `use_cycle_list`
- `use_active_element`

### Changes 🔥

- You can now use this crate with the `stable` toolchain (thanks @lpotthast)
- Set leptos dependency to `default-features = false` in order to enable SSR.

## [0.3.2] - 2023-06-17

### New Functions 🚀

- `use_css_var`
- `use_element_hover`

## [0.3.1] - 2023-06-15

### New Functions 🚀

- `use_interval_fn`
- `use_interval`

## [0.3.0] - 2023-06-13

### Breaking Changes 🛠

- `use_event_listener` no longer returns a `Box<dyn Fn()>` but a `impl Fn() + Clone`

### Changes 🔥

- You can now specify a `&str` or `Signal<String>` with CSS selectors wherever a node ref is accepted
- Callbacks of the following functions no longer require `Clone`
    - `use_resize_observer`
    - `use_intersection_observer`
- These functions now also accept multiple target elements in addition to a single one:
    - `use_resize_observer`
    - `use_intersection_observer`

### New Functions 🚀

- `whenever`
- `use_mutation_observer`
- `use_abs`
- `on_click_outside`

## [0.2.1] - 2023-06-11

### New Functions

- `use_intersection_observer`
- `use_element_visibility`

## [0.2.0] - 2023-06-11

### Breaking Changes

- `watch` doesn't accept `immediate` as a direct argument anymore. This is only provided by the option variant.
- `watch` has now variant `watch_with_options` which allows for debouncing and throttling.

### New Functions

- `use_storage`
- `use_local_storage`
- `use_session_storage`
- `watch_debounced`
- `watch_throttled`
- `watch_pausable`
- `use_ceil`
- `use_round`
- `use_media_query`
- `use_preferred_dark`
- `use_preferred_contrast`
- `use_favicon`
- `use_breakpoints`

### Other Changes

- Function count badge in readme

## [0.1.8/9] - 2023-06-05

- Fixed documentation and doc tests running for functions behind `#[cfg(web_sys_unstable_apis)]`

## [0.1.7] - 2023-06-05

### New Function

- `use_element_size`

## [0.1.6] - 2023-06-03

### Changes

- Fixed documentation so all feature are documented

## [0.1.5] - 2023-06-03

### New Functions

- `use_floor`
- `use_max`
- `use_min`

### Changes

- New feature: `math` that has to be activated in order to use the math functions.

## [0.1.4] - 2023-06-02

### New Functions

- `use_supported`
- `use_resize_observer`
- `watch`
- `use_mouse`

### Changes

- Use the crate `default-struct-builder` to provide ergonimic function options.

## [0.1.3] - 2023-05-28

### New Functions

- `use_scroll`
- `use_debounce_fn`

### Other Changes

- Better and more beautiful demo integration into the guide.<|MERGE_RESOLUTION|>--- conflicted
+++ resolved
@@ -3,8 +3,6 @@
 The format is based on [Keep a Changelog](https://keepachangelog.com/en/1.0.0/),
 and this project adheres to [Semantic Versioning](https://semver.org/spec/v2.0.0.html).
 
-<<<<<<< HEAD
-=======
 ## [0.16.0-beta] - 2025-03-20
 
 ### Breaking Change 🛠
@@ -26,7 +24,6 @@
 ### Special thanks to our sponsor
 - @spencewenski
 
->>>>>>> bb41220e
 ## [0.15.7] - 2025-03-17
 
 ### Change
